package com.continuuity.data.operation.executor.remote;

import com.continuuity.api.data.OperationException;
import com.continuuity.api.data.OperationResult;
import com.continuuity.common.metrics.CMetrics;
import com.continuuity.common.metrics.MetricType;
import com.continuuity.common.metrics.MetricsHelper;
import com.continuuity.data.operation.ClearFabric;
import com.continuuity.data.operation.Increment;
import com.continuuity.data.operation.OpenTable;
import com.continuuity.data.operation.OperationContext;
import com.continuuity.data.operation.Read;
import com.continuuity.data.operation.ReadAllKeys;
import com.continuuity.data.operation.ReadColumnRange;
import com.continuuity.data.operation.WriteOperation;
import com.continuuity.data.operation.executor.Transaction;
import com.continuuity.data.operation.executor.remote.stubs.TClearFabric;
import com.continuuity.data.operation.executor.remote.stubs.TDequeueResult;
import com.continuuity.data.operation.executor.remote.stubs.TGetGroupId;
import com.continuuity.data.operation.executor.remote.stubs.TGetQueueInfo;
import com.continuuity.data.operation.executor.remote.stubs.TIncrement;
import com.continuuity.data.operation.executor.remote.stubs.TOpenTable;
import com.continuuity.data.operation.executor.remote.stubs.TOperationContext;
import com.continuuity.data.operation.executor.remote.stubs.TOperationException;
import com.continuuity.data.operation.executor.remote.stubs.TOperationExecutor;
import com.continuuity.data.operation.executor.remote.stubs.TOptionalBinaryList;
import com.continuuity.data.operation.executor.remote.stubs.TOptionalBinaryMap;
import com.continuuity.data.operation.executor.remote.stubs.TQueueConfigure;
import com.continuuity.data.operation.executor.remote.stubs.TQueueConfigureGroups;
import com.continuuity.data.operation.executor.remote.stubs.TQueueDequeue;
import com.continuuity.data.operation.executor.remote.stubs.TQueueDropInflight;
import com.continuuity.data.operation.executor.remote.stubs.TQueueInfo;
import com.continuuity.data.operation.executor.remote.stubs.TRead;
import com.continuuity.data.operation.executor.remote.stubs.TReadAllKeys;
import com.continuuity.data.operation.executor.remote.stubs.TReadColumnRange;
import com.continuuity.data.operation.executor.remote.stubs.TTransaction;
import com.continuuity.data.operation.ttqueue.DequeueResult;
import com.continuuity.data.operation.ttqueue.QueueDequeue;
import com.continuuity.data.operation.ttqueue.admin.GetGroupID;
import com.continuuity.data.operation.ttqueue.admin.GetQueueInfo;
import com.continuuity.data.operation.ttqueue.admin.QueueConfigure;
<<<<<<< HEAD
=======
import com.continuuity.data.operation.ttqueue.admin.QueueConfigureGroups;
import com.continuuity.data.operation.ttqueue.admin.QueueDropInflight;
>>>>>>> 39e418b5
import com.continuuity.data.operation.ttqueue.admin.QueueInfo;
import org.apache.thrift.TException;
import org.apache.thrift.protocol.TBinaryProtocol;
import org.apache.thrift.protocol.TProtocol;
import org.apache.thrift.transport.TTransport;
import org.slf4j.Logger;
import org.slf4j.LoggerFactory;

import java.nio.ByteBuffer;
import java.util.List;
import java.util.Map;

import static com.continuuity.common.metrics.MetricsHelper.Status.NoData;
import static com.continuuity.common.metrics.MetricsHelper.Status.Success;

/**
 * This class is a wrapper around the thrift opex client, it takes
 * Operations, converts them into thrift objects, calls the thrift
 * client, and converts the results back to data fabric classes.
 * This class also instruments the thrift calls with metrics.
 */
public class OperationExecutorClient extends ConverterUtils {

  private static final Logger Log = LoggerFactory.getLogger(OperationExecutorClient.class);

  /**
   * The thrift transport layer. We need this when we close the connection.
   */
  TTransport transport;

  /**
   * The actual thrift client.
   */
  TOperationExecutor.Client client;

  /**
   * The metrics collection client.
   */
  CMetrics metrics = new CMetrics(MetricType.System);

  /**
   * helper method to create a metrics helper.
   */
  MetricsHelper newHelper(String method) {
    return new MetricsHelper(this.getClass(), this.metrics, "opex.client", method);
  }

  MetricsHelper newHelper(String method, byte[] scope) {
    MetricsHelper helper = newHelper(method);
    setScope(helper, scope);
    return helper;
  }

  MetricsHelper newHelper(String method, String scope) {
    MetricsHelper helper = newHelper(method);
    setScope(helper, scope);
    return helper;
  }

  void setScope(MetricsHelper helper, byte[] scope) {
    if (scope != null) {
      helper.setScope(scope);
    }
  }

  void setScope(MetricsHelper helper, String scope) {
    if (scope != null) {
      helper.setScope(scope);
    }
  }

  /**
   * Constructor from an existing, connected thrift transport.
   *
   * @param transport the thrift transport layer. It must already be comnnected
   */
  public OperationExecutorClient(TTransport transport) {
    this.transport = transport;
    // thrift protocol layer, we use binary because so does the service
    TProtocol protocol = new TBinaryProtocol(transport);
    // and create a thrift client
    this.client = new TOperationExecutor.Client(protocol);
  }

  /**
   * close this client. may be called multiple times
   */
  public void close() {
    if (this.transport.isOpen()) {
      this.transport.close();
    }
  }

  public Transaction startTransaction(OperationContext context) throws OperationException, TException {

    MetricsHelper helper = newHelper("startTransaction");

    try {
      if (Log.isTraceEnabled()) {
        Log.trace("Received StartTransaction");
      }
      TOperationContext tcontext = wrap(context);
      TTransaction ttx = client.start(tcontext);
      if (Log.isTraceEnabled()) {
        Log.trace("StartTransaction successful.");
      }
      Transaction tx = unwrap(ttx);
      helper.finish(Success);
      return tx;

    } catch (TOperationException te) {
      helper.failure();
      throw unwrap(te);

    } catch (TException te) {
      helper.failure();
      throw te;
    }
  }

  public void execute(OperationContext context, List<WriteOperation> writes) throws OperationException, TException {

    MetricsHelper helper = newHelper("batch");

    if (Log.isTraceEnabled()) {
      Log.trace("Received Batch of " + writes.size() + "WriteOperations: ");
    }

    try {
      TOperationContext tcontext = wrap(context);

      if (Log.isTraceEnabled()) {
        Log.trace("Sending Batch.");
      }
      client.batch(tcontext, wrapBatch(writes));
      if (Log.isTraceEnabled()) {
        Log.trace("Batch successful.");
      }
      helper.success();

    } catch (TOperationException te) {
      helper.failure();
      throw unwrap(te);

    } catch (TException te) {
      helper.failure();
      throw te;
    }
  }

  public Transaction execute(OperationContext context, Transaction transaction, List<WriteOperation> writes)
    throws OperationException, TException {

    MetricsHelper helper = newHelper("executeBatch");

    if (Log.isTraceEnabled()) {
      Log.trace("Received Batch of " + writes.size() + "WriteOperations: ");
    }

    try {
      TOperationContext tcontext = wrap(context);

      if (Log.isTraceEnabled()) {
        Log.trace("Sending Batch.");
      }
      TTransaction ttx = client.execute(tcontext, wrap(transaction), wrapBatch(writes));
      if (Log.isTraceEnabled()) {
        Log.trace("Batch successful.");
      }
      helper.success();
      return unwrap(ttx);

    } catch (TOperationException te) {
      helper.failure();
      throw unwrap(te);

    } catch (TException te) {
      helper.failure();
      throw te;
    }
  }

  public void commit(OperationContext context, Transaction transaction, List<WriteOperation> writes)
    throws OperationException, TException {

    MetricsHelper helper = newHelper("commmitBatch");

    if (Log.isTraceEnabled()) {
      Log.trace("Received Batch of " + writes.size() + "WriteOperations: ");
    }

    try {
      TOperationContext tcontext = wrap(context);

      if (Log.isTraceEnabled()) {
        Log.trace("Committing Batch.");
      }
      client.finish(tcontext, wrap(transaction), wrapBatch(writes));
      if (Log.isTraceEnabled()) {
        Log.trace("Batch and commit successful.");
      }
      helper.success();

    } catch (TOperationException te) {
      helper.failure();
      throw unwrap(te);

    } catch (TException te) {
      helper.failure();
      throw te;
    }
  }

  public void commit(OperationContext context, Transaction transaction) throws OperationException, TException {

    MetricsHelper helper = newHelper("Commit");

    if (Log.isTraceEnabled()) {
      Log.trace("Received Commit");
    }

    try {
      TOperationContext tcontext = wrap(context);
      client.commit(tcontext, wrap(transaction));
      if (Log.isTraceEnabled()) {
        Log.trace("Commit successful.");
      }
      helper.success();

    } catch (TOperationException te) {
      helper.failure();
      throw unwrap(te);

    } catch (TException te) {
      helper.failure();
      throw te;
    }
  }

  public void abort(OperationContext context, Transaction transaction) throws OperationException, TException {

    MetricsHelper helper = newHelper("Abort");

    if (Log.isTraceEnabled()) {
      Log.trace("Received Abort");
    }

    try {
      TOperationContext tcontext = wrap(context);
      client.abort(tcontext, wrap(transaction));
      if (Log.isTraceEnabled()) {
        Log.trace("Abort successful.");
      }
      helper.success();

    } catch (TOperationException te) {
      helper.failure();
      throw unwrap(te);

    } catch (TException te) {
      helper.failure();
      throw te;
    }
  }

  public DequeueResult execute(OperationContext context, QueueDequeue dequeue) throws TException, OperationException {

    MetricsHelper helper = newHelper("dequeue", dequeue.getKey());

    try {
      if (Log.isTraceEnabled()) {
        Log.trace("Received " + dequeue);
      }
      TOperationContext tcontext = wrap(context);
      TQueueDequeue tDequeue = wrap(dequeue);
      if (Log.isTraceEnabled()) {
        Log.trace("Sending " + tDequeue);
      }
      TDequeueResult tDequeueResult = client.dequeue(tcontext, tDequeue);
      if (Log.isTraceEnabled()) {
        Log.trace("TDequeue successful.");
      }
      DequeueResult dequeueResult = unwrap(tDequeueResult, dequeue.getConsumer());
      helper.finish(dequeueResult.isEmpty() ? NoData : Success);
      return dequeueResult;

    } catch (TOperationException te) {
      helper.failure();
      throw unwrap(te);

    } catch (TException te) {
      helper.failure();
      throw te;
    }
  }

<<<<<<< HEAD
  public long execute(OperationContext context, GetGroupID getGroupId)
    throws TException, OperationException {
=======
  public long execute(OperationContext context,
                      GetGroupID getGroupId)
      throws TException, OperationException {
>>>>>>> 39e418b5

    MetricsHelper helper = newHelper("getid", getGroupId.getQueueName());

    try {
      if (Log.isTraceEnabled()) {
        Log.trace("Received " + getGroupId);
      }
      TOperationContext tcontext = wrap(context);
      TGetGroupId tGetGroupId = wrap(getGroupId);
      if (Log.isTraceEnabled()) {
        Log.trace("Sending " + tGetGroupId);
      }
      long result = client.getGroupId(tcontext, tGetGroupId);
      if (Log.isTraceEnabled()) {
        Log.trace("Result of TGetGroupId: " + result);
      }
      helper.success();
      return result;

    } catch (TOperationException te) {
      helper.failure();
      throw unwrap(te);

    } catch (TException te) {
      helper.failure();
      throw te;
    }
  }

  public OperationResult<QueueInfo> execute(OperationContext context, GetQueueInfo getQueueInfo)
    throws TException, OperationException {

    MetricsHelper helper = newHelper("info", getQueueInfo.getQueueName());

    try {
      if (Log.isTraceEnabled()) {
        Log.trace("Received " + getQueueInfo);
      }
      TOperationContext tcontext = wrap(context);
      TGetQueueInfo tGetQueueInfo = wrap(getQueueInfo);
      if (Log.isTraceEnabled()) {
        Log.trace("Sending " + tGetQueueInfo);
      }
      TQueueInfo tQueueInfo = client.getQueueInfo(tcontext, tGetQueueInfo);
      if (Log.isTraceEnabled()) {
        Log.trace("TGetQueueInfo successful.");
      }
      OperationResult<QueueInfo> queueInfo = unwrap(tQueueInfo);

      helper.finish(queueInfo.isEmpty() ? NoData : Success);
      return queueInfo;

    } catch (TOperationException te) {
      helper.failure();
      throw unwrap(te);

    } catch (TException te) {
      helper.failure();
      throw te;
    }
  }

  public void execute(OperationContext context, ClearFabric clearFabric) throws TException, OperationException {

    MetricsHelper helper = newHelper("clear");

    try {
      if (Log.isTraceEnabled()) {
        Log.trace("Received " + clearFabric);
      }
      TOperationContext tContext = wrap(context);
      TClearFabric tClearFabric = wrap(clearFabric);
      if (Log.isTraceEnabled()) {
        Log.trace("Sending " + tClearFabric);
      }
      client.clearFabric(tContext, tClearFabric);
      if (Log.isTraceEnabled()) {
        Log.trace("ClearFabric successful.");
      }
      helper.success();

    } catch (TOperationException te) {
      helper.failure();
      throw unwrap(te);

    } catch (TException te) {
      helper.failure();
      throw te;
    }
  }

  public void execute(OperationContext context, OpenTable openTable) throws TException, OperationException {

    MetricsHelper helper = newHelper("open", openTable.getTableName());

    try {
      if (Log.isTraceEnabled()) {
        Log.trace("Received " + openTable);
      }
      TOperationContext tContext = wrap(context);
      TOpenTable tOpenTable = wrap(openTable);
      if (Log.isTraceEnabled()) {
        Log.trace("Sending " + tOpenTable);
      }
      client.openTable(tContext, tOpenTable);
      if (Log.isTraceEnabled()) {
        Log.trace("OpenTable successful.");
      }
      helper.success();

    } catch (TOperationException te) {
      helper.failure();
      throw unwrap(te);

    } catch (TException te) {
      helper.failure();
      throw te;
    }
  }

  public OperationResult<Map<byte[], byte[]>> execute(OperationContext context, Read read)
    throws OperationException, TException {

    MetricsHelper helper = newHelper("read", read.getTable());

    try {
      if (Log.isTraceEnabled()) {
        Log.trace("Received " + read);
      }
      TOperationContext tcontext = wrap(context);
      TRead tRead = wrap(read);
      if (Log.isTraceEnabled()) {
        Log.trace("Sending TRead." + tRead);
      }
      TOptionalBinaryMap tResult = client.read(tcontext, tRead);
      if (Log.isTraceEnabled()) {
        Log.trace("TRead successful.");
      }
      OperationResult<Map<byte[], byte[]>> result = unwrap(tResult);

      helper.finish(result.isEmpty() ? NoData : Success);
      return result;

    } catch (TOperationException te) {
      helper.failure();
      throw unwrap(te);

    } catch (TException te) {
      helper.failure();
      throw te;
    }
  }

  public OperationResult<Map<byte[], byte[]>> execute(OperationContext context, Transaction transaction, Read read)
    throws OperationException, TException {


    MetricsHelper helper = newHelper("read", read.getTable());

    try {
      if (Log.isTraceEnabled()) {
        Log.trace("Received " + read);
      }
      TOperationContext tcontext = wrap(context);
      TRead tRead = wrap(read);
      if (Log.isTraceEnabled()) {
        Log.trace("Sending TRead." + tRead);
      }
      TOptionalBinaryMap tResult = client.readTx(tcontext, wrap(transaction), tRead);
      if (Log.isTraceEnabled()) {
        Log.trace("TRead successful.");
      }
      OperationResult<Map<byte[], byte[]>> result = unwrap(tResult);

      helper.finish(result.isEmpty() ? NoData : Success);
      return result;

    } catch (TOperationException te) {
      helper.failure();
      throw unwrap(te);

    } catch (TException te) {
      helper.failure();
      throw te;
    }
  }


  public OperationResult<List<byte[]>> execute(OperationContext context, ReadAllKeys readKeys)
    throws OperationException, TException {

    MetricsHelper helper = newHelper("listkeys", readKeys.getTable());

    try {
      if (Log.isTraceEnabled()) {
        Log.trace("Received " + readKeys);
      }
      TOperationContext tcontext = wrap(context);
      TReadAllKeys tReadAllKeys = wrap(readKeys);
      if (Log.isTraceEnabled()) {
        Log.trace("Sending " + tReadAllKeys);
      }
      TOptionalBinaryList tResult = client.readAllKeys(tcontext, tReadAllKeys);
      if (Log.isTraceEnabled()) {
        Log.trace("TReadAllKeys successful.");
      }
      OperationResult<List<byte[]>> result = unwrap(tResult);

      helper.finish(result.isEmpty() ? NoData : Success);
      return result;

    } catch (TOperationException te) {
      helper.failure();
      throw unwrap(te);

    } catch (TException te) {
      helper.failure();
      throw te;
    }
  }

  public OperationResult<List<byte[]>> execute(OperationContext context, Transaction transaction, ReadAllKeys readKeys)
    throws OperationException, TException {

    MetricsHelper helper = newHelper("listkeys", readKeys.getTable());

    try {
      if (Log.isTraceEnabled()) {
        Log.trace("Received " + readKeys);
      }
      TOperationContext tcontext = wrap(context);
      TReadAllKeys tReadAllKeys = wrap(readKeys);
      if (Log.isTraceEnabled()) {
        Log.trace("Sending " + tReadAllKeys);
      }
      TOptionalBinaryList tResult = client.readAllKeysTx(tcontext, wrap(transaction), tReadAllKeys);
      if (Log.isTraceEnabled()) {
        Log.trace("TReadAllKeys successful.");
      }
      OperationResult<List<byte[]>> result = unwrap(tResult);

      helper.finish(result.isEmpty() ? NoData : Success);
      return result;

    } catch (TOperationException te) {
      helper.failure();
      throw unwrap(te);

    } catch (TException te) {
      helper.failure();
      throw te;
    }
  }

  public OperationResult<Map<byte[], byte[]>> execute(OperationContext context, ReadColumnRange readColumnRange)
    throws TException, OperationException {

    MetricsHelper helper = newHelper("range", readColumnRange.getTable());

    try {
      if (Log.isTraceEnabled()) {
        Log.trace("Received ReadColumnRange.");
      }
      TOperationContext tcontext = wrap(context);
      TReadColumnRange tReadColumnRange = wrap(readColumnRange);
      if (Log.isTraceEnabled()) {
        Log.trace("Sending TReadColumnRange.");
      }
      TOptionalBinaryMap tResult = client.readColumnRange(tcontext, tReadColumnRange);
      if (Log.isTraceEnabled()) {
        Log.trace("TReadColumnRange successful.");
      }
      OperationResult<Map<byte[], byte[]>> result = unwrap(tResult);

      helper.finish(result.isEmpty() ? NoData : Success);
      return result;

    } catch (TOperationException te) {
      helper.failure();
      throw unwrap(te);

    } catch (TException te) {
      helper.failure();
      throw te;
    }
  }

  public OperationResult<Map<byte[], byte[]>> execute(OperationContext context, Transaction transaction,
                                                      ReadColumnRange readColumnRange)
    throws TException, OperationException {

    MetricsHelper helper = newHelper("range", readColumnRange.getTable());

    try {
      if (Log.isTraceEnabled()) {
        Log.trace("Received ReadColumnRange.");
      }
      TOperationContext tcontext = wrap(context);
      TReadColumnRange tReadColumnRange = wrap(readColumnRange);
      if (Log.isTraceEnabled()) {
        Log.trace("Sending TReadColumnRange.");
      }
      TOptionalBinaryMap tResult = client.readColumnRangeTx(tcontext, wrap(transaction), tReadColumnRange);
      if (Log.isTraceEnabled()) {
        Log.trace("TReadColumnRange successful.");
      }
      OperationResult<Map<byte[], byte[]>> result = unwrap(tResult);

      helper.finish(result.isEmpty() ? NoData : Success);
      return result;

    } catch (TOperationException te) {
      helper.failure();
      throw unwrap(te);

    } catch (TException te) {
      helper.failure();
      throw te;
    }
  }

<<<<<<< HEAD
  public void execute(OperationContext context, QueueConfigure configure)
=======
  public void execute(OperationContext context,
                      QueueConfigure configure)
>>>>>>> 39e418b5
    throws TException, OperationException {

    MetricsHelper helper = newHelper("configure", configure.getQueueName());

    try {
      if (Log.isTraceEnabled()) {
        Log.trace("Received " + configure);
      }
      TOperationContext tContext = wrap(context);
      TQueueConfigure tQueueConfigure = wrap(configure);
      if (Log.isTraceEnabled()) {
        Log.trace("Sending " + tQueueConfigure);
      }
      client.configureQueue(tContext, tQueueConfigure);
      if (Log.isTraceEnabled()) {
        Log.trace("QueueConfigure successful.");
      }
      helper.success();

    } catch (TOperationException te) {
      helper.failure();
      throw unwrap(te);

    } catch (TException te) {
      helper.failure();
      throw te;
    }
  }

  public void execute(OperationContext context,
                      QueueConfigureGroups configure)
    throws TException, OperationException {

    MetricsHelper helper = newHelper("configureGroup", configure.getQueueName());

    try {
      if (Log.isTraceEnabled()) Log.trace("Received " + configure);
      TOperationContext tContext = wrap(context);
      TQueueConfigureGroups tQueueConfigure = wrap(configure);
      if (Log.isTraceEnabled()) Log.trace("Sending " + tQueueConfigure);
      client.configureQueueGroups(tContext, tQueueConfigure);
      if (Log.isTraceEnabled()) Log.trace("QueueConfigureGroups successful.");
      helper.success();

    } catch (TOperationException te) {
      helper.failure();
      throw unwrap(te);

    } catch (TException te) {
      helper.failure();
      throw te;
    }
  }

  public void execute(OperationContext context,
                      QueueDropInflight op)
    throws TException, OperationException {

    MetricsHelper helper = newHelper("QueueDropInFlight", op.getQueueName());

    try {
      if (Log.isTraceEnabled()) Log.trace("Received " + op);
      TOperationContext tContext = wrap(context);
      TQueueDropInflight tOp = wrap(op);
      if (Log.isTraceEnabled()) Log.trace("Sending " + tOp);
      client.queueDropInflight(tContext, tOp);
      if (Log.isTraceEnabled()) Log.trace("QueueDropInFlight successful.");
      helper.success();

    } catch (TOperationException te) {
      helper.failure();
      throw unwrap(te);

    } catch (TException te) {
      helper.failure();
      throw te;
    }
  }

  public Map<byte[], Long> increment(OperationContext context, Transaction transaction, Increment increment)
    throws TException, OperationException {

    MetricsHelper helper = newHelper("increment", increment.getTable());

    try {
      if (Log.isTraceEnabled()) {
        Log.trace("Received Increment.");
      }
      TOperationContext tcontext = wrap(context);
      TIncrement tIncrement = wrap(increment);
      if (Log.isTraceEnabled()) {
        Log.trace("Sending TIncrement.");
      }
      Map<ByteBuffer, Long> tResult = client.incrementTx(tcontext, wrap(transaction), tIncrement);
      if (Log.isTraceEnabled()) {
        Log.trace("TIncrement successful.");
      }
      Map<byte[], Long> result = unwrapLongMap(tResult);

      helper.finish(result.isEmpty() ? NoData : Success);
      return result;

    } catch (TOperationException te) {
      helper.failure();
      throw unwrap(te);

    } catch (TException te) {
      helper.failure();
      throw te;
    }
  }

  public Map<byte[], Long> increment(OperationContext context, Increment increment)
    throws TException, OperationException {

    MetricsHelper helper = newHelper("increment", increment.getTable());

    try {
      if (Log.isTraceEnabled()) {
        Log.trace("Received Increment.");
      }
      TOperationContext tcontext = wrap(context);
      TIncrement tIncrement = wrap(increment);
      if (Log.isTraceEnabled()) {
        Log.trace("Sending TIncrement.");
      }
      Map<ByteBuffer, Long> tResult = client.increment(tcontext, tIncrement);
      if (Log.isTraceEnabled()) {
        Log.trace("TIncrement successful.");
      }
      Map<byte[], Long> result = unwrapLongMap(tResult);

      helper.finish(result.isEmpty() ? NoData : Success);
      return result;

    } catch (TOperationException te) {
      helper.failure();
      throw unwrap(te);

    } catch (TException te) {
      helper.failure();
      throw te;
    }
  }


  public String getName() {
    return "remote-client";
  }
}<|MERGE_RESOLUTION|>--- conflicted
+++ resolved
@@ -39,11 +39,8 @@
 import com.continuuity.data.operation.ttqueue.admin.GetGroupID;
 import com.continuuity.data.operation.ttqueue.admin.GetQueueInfo;
 import com.continuuity.data.operation.ttqueue.admin.QueueConfigure;
-<<<<<<< HEAD
-=======
 import com.continuuity.data.operation.ttqueue.admin.QueueConfigureGroups;
 import com.continuuity.data.operation.ttqueue.admin.QueueDropInflight;
->>>>>>> 39e418b5
 import com.continuuity.data.operation.ttqueue.admin.QueueInfo;
 import org.apache.thrift.TException;
 import org.apache.thrift.protocol.TBinaryProtocol;
@@ -340,14 +337,8 @@
     }
   }
 
-<<<<<<< HEAD
   public long execute(OperationContext context, GetGroupID getGroupId)
     throws TException, OperationException {
-=======
-  public long execute(OperationContext context,
-                      GetGroupID getGroupId)
-      throws TException, OperationException {
->>>>>>> 39e418b5
 
     MetricsHelper helper = newHelper("getid", getGroupId.getQueueName());
 
@@ -669,12 +660,7 @@
     }
   }
 
-<<<<<<< HEAD
   public void execute(OperationContext context, QueueConfigure configure)
-=======
-  public void execute(OperationContext context,
-                      QueueConfigure configure)
->>>>>>> 39e418b5
     throws TException, OperationException {
 
     MetricsHelper helper = newHelper("configure", configure.getQueueName());
