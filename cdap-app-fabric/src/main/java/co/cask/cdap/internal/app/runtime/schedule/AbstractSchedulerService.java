--- conflicted
+++ resolved
@@ -173,14 +173,7 @@
       for (Schedule schedule : schedules) {
         String scheduleName = schedule.getName();
         String cronEntry = schedule.getCronEntry();
-<<<<<<< HEAD
         String triggerKey = String.format("%s:%s", jobKey, scheduleName);
-=======
-        String triggerKey = String.format("%s:%s:%s:%s:%d:%s",
-                                          programType.name(), programId.getNamespaceId(),
-                                          programId.getApplicationId(), programId.getId(), idx, schedule.getName());
->>>>>>> 2afb0e7a
-
         LOG.debug("Scheduling job {} with cron {}", scheduleName, cronEntry);
 
         Trigger trigger = TriggerBuilder.newTrigger()
@@ -299,19 +292,13 @@
       }
     }
 
-<<<<<<< HEAD
     private void checkInitialized() {
       Preconditions.checkNotNull(scheduler, "Scheduler not yet initialized");
     }
 
     private JobKey getJobKey(Id.Program program, ProgramType programType) {
-      return new JobKey(String.format("%s:%s:%s:%s", programType.name(), program.getAccountId(),
+      return new JobKey(String.format("%s:%s:%s:%s", programType.name(), program.getNamespaceId(),
                                       program.getApplicationId(), program.getId()));
-=======
-    private String getJobKey(Id.Program program, ProgramType programType) {
-      return String.format("%s:%s:%s:%s", programType.name(), program.getNamespaceId(),
-                           program.getApplicationId(), program.getId());
->>>>>>> 2afb0e7a
     }
 
     //Helper function to adapt cron entry to a cronExpression that is usable by quartz.
