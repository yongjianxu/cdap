--- conflicted
+++ resolved
@@ -155,7 +155,28 @@
     // todo: implement metric ttl
   }
 
-<<<<<<< HEAD
+  private void replaceTagsIfNeeded(List<TagValue> tagValues) {
+    for (int i = 0; i < tagValues.size(); i++) {
+      TagValue tagValue = tagValues.get(i);
+      String tagNameReplacement = tagMapping.get(tagValue.getTagName());
+      if (tagNameReplacement != null) {
+        tagValues.set(i, new TagValue(tagNameReplacement, tagValue.getValue()));
+      }
+    }
+  }
+
+  @Override
+  public Collection<TagValue> findNextAvailableTags(CubeExploreQuery query) throws Exception {
+    replaceTagsIfNeeded(query.getTagValues());
+    return cube.get().findNextAvailableTags(query);
+  }
+
+  @Override
+  public Collection<String> findMetricNames(CubeExploreQuery query) throws Exception {
+    replaceTagsIfNeeded(query.getTagValues());
+    return cube.get().getMeasureNames(query);
+  }
+
   private Map<String, String> replaceTagsIfNeeded(Map<String, String> tagValues) {
     // replace emitted tag names to the ones expected by aggregations
     Map<String, String> result = Maps.newHashMap();
@@ -174,28 +195,6 @@
       result.add(tagNameReplacement == null ? tagName : tagNameReplacement);
     }
     return result;
-=======
-  private void replaceTagsInListIfNeeded(List<TagValue> tagValues) {
-    for (int i = 0; i < tagValues.size(); i++) {
-      TagValue tagValue = tagValues.get(i);
-      String tagNameReplacement = tagMapping.get(tagValue.getTagName());
-      if (tagNameReplacement != null) {
-        tagValues.set(i, new TagValue(tagNameReplacement, tagValue.getValue()));
-      }
-    }
-  }
-
-  @Override
-  public Collection<TagValue> findNextAvailableTags(CubeExploreQuery query) throws Exception {
-    replaceTagsInListIfNeeded(query.getTagValues());
-    return cube.get().findNextAvailableTags(query);
-  }
-
-  @Override
-  public Collection<String> findMetricNames(CubeExploreQuery query) throws Exception {
-    replaceTagsInListIfNeeded(query.getTagValues());
-    return cube.get().getMeasureNames(query);
->>>>>>> fb339ad9
   }
 
   private MeasureType toMeasureType(MetricType type) {
