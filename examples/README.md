--- conflicted
+++ resolved
@@ -117,17 +117,15 @@
 
 - A simple example to illustrate how to read and write key/values in a Flow.
 
-<<<<<<< HEAD
 ## SparkKMeans
 
 - An application that demonstrates streaming text analysis using a Spark program.
   It calculates the centers of points from an input stream using the KMeans Clustering method.  
-=======
+
 ## SparkPageRank
 
 - An application that demonstrates streaming text analysis using a Spark program.
 - It computes the page rank of URLs from an input stream.
->>>>>>> 82140e46
 
 ## Ticker
 
