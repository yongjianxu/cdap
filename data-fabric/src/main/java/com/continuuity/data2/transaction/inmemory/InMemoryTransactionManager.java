--- conflicted
+++ resolved
@@ -1,10 +1,7 @@
 package com.continuuity.data2.transaction.inmemory;
 
 import com.continuuity.common.conf.CConfiguration;
-<<<<<<< HEAD
-=======
 import com.continuuity.common.conf.Constants;
->>>>>>> 46ef1f16
 import com.continuuity.data2.transaction.Transaction;
 import com.continuuity.data2.transaction.persist.NoOpTransactionStateStorage;
 import com.continuuity.data2.transaction.persist.TransactionEdit;
@@ -90,14 +87,8 @@
   public static final String CFG_TX_CLAIM_SIZE = "data.tx.claim.size";
   public static final int DEFAULT_TX_CLAIM_SIZE = 1000 * 1000;
 
-<<<<<<< HEAD
-  // the frequency (in seconds) to perform periodic snapshots
-  public static final String CFG_TX_SNAPSHOT_INTERVAL = "data.tx.snapshot.interval";
-  public static final long DEFAULT_TX_SNAPSHOT_INTERVAL = 300;
-=======
   // poll every 1 second to check whether a snapshot is needed
   private static final long SNAPSHOT_POLL_INTERVAL = 1000L;
->>>>>>> 46ef1f16
 
   private static final long[] NO_INVALID_TX = { };
 
@@ -143,13 +134,7 @@
   // timestamp of the last completed snapshot
   private long lastSnapshotTime;
   // frequency in millis to perform snapshots
-<<<<<<< HEAD
-  private long snapshotFrequency;
-  // interval for polling to check whether a snapshot is needed
-  private long snapshotPollInterval;
-=======
   private final long snapshotFrequencyInSeconds;
->>>>>>> 46ef1f16
   private Thread snapshotThread;
 
   /**
@@ -167,19 +152,12 @@
   public InMemoryTransactionManager(CConfiguration conf, @Nonnull TransactionStateStorage persistor) {
     this.persistor = persistor;
     claimSize = conf.getInt(CFG_TX_CLAIM_SIZE, DEFAULT_TX_CLAIM_SIZE);
-<<<<<<< HEAD
-    cleanupInterval = conf.getInt(CFG_TX_CLEANUP_INTERVAL, DEFAULT_TX_CLEANUP_INTERVAL);
-    defaultTimeout = conf.getInt(CFG_TX_TIMEOUT, DEFAULT_TX_TIMEOUT);
-    snapshotFrequency = conf.getLong(CFG_TX_SNAPSHOT_INTERVAL, DEFAULT_TX_SNAPSHOT_INTERVAL);
-    snapshotPollInterval = snapshotFrequency / 10L;
-=======
-    cleanupInterval = conf.getInt(Constants.TransactionManager.CFG_TX_CLEANUP_INTERVAL,
-                                  Constants.TransactionManager.DEFAULT_TX_CLEANUP_INTERVAL);
-    defaultTimeout = conf.getInt(Constants.TransactionManager.CFG_TX_TIMEOUT,
-                                 Constants.TransactionManager.DEFAULT_TX_TIMEOUT);
-    snapshotFrequencyInSeconds = conf.getLong(Constants.TransactionManager.CFG_TX_SNAPSHOT_INTERVAL,
-                                              Constants.TransactionManager.DEFAULT_TX_SNAPSHOT_INTERVAL);
->>>>>>> 46ef1f16
+    cleanupInterval = conf.getInt(Constants.Transaction.Manager.CFG_TX_CLEANUP_INTERVAL,
+                                  Constants.Transaction.Manager.DEFAULT_TX_CLEANUP_INTERVAL);
+    defaultTimeout = conf.getInt(Constants.Transaction.Manager.CFG_TX_TIMEOUT,
+                                 Constants.Transaction.Manager.DEFAULT_TX_TIMEOUT);
+    snapshotFrequencyInSeconds = conf.getLong(Constants.Transaction.Manager.CFG_TX_SNAPSHOT_INTERVAL,
+                                              Constants.Transaction.Manager.DEFAULT_TX_SNAPSHOT_INTERVAL);
     clear();
   }
 
@@ -249,25 +227,16 @@
   }
 
   private void startSnapshotThread() {
-<<<<<<< HEAD
-    if (snapshotFrequency > 0) {
-      LOG.info("Starting periodic snapshot thread, frequency = " + snapshotFrequency + " seconds");
-=======
     if (snapshotFrequencyInSeconds > 0) {
       LOG.info("Starting periodic snapshot thread, frequency = " + snapshotFrequencyInSeconds +
           " seconds, location = " + persistor.getLocation());
->>>>>>> 46ef1f16
       this.snapshotThread = new Thread("tx-snapshot") {
         @Override
         public void run() {
           // TODO: should we abort on persistence failure??
           while (!isInterrupted()) {
             long currentTime = System.currentTimeMillis();
-<<<<<<< HEAD
-            if (lastSnapshotTime < (currentTime - snapshotFrequency * 1000)) {
-=======
             if (lastSnapshotTime < (currentTime - snapshotFrequencyInSeconds * 1000)) {
->>>>>>> 46ef1f16
               try {
                 doSnapshot();
               } catch (IOException ioe) {
@@ -275,11 +244,7 @@
               }
             }
             try {
-<<<<<<< HEAD
-              Thread.sleep(snapshotPollInterval);
-=======
               Thread.sleep(SNAPSHOT_POLL_INTERVAL);
->>>>>>> 46ef1f16
             } catch (InterruptedException ie) {
               break;
             }
@@ -322,10 +287,7 @@
   private void doSnapshot() throws IOException {
     long snapshotTime = 0L;
     TransactionSnapshot snapshot = null;
-<<<<<<< HEAD
-=======
     TransactionLog oldLog = null;
->>>>>>> 46ef1f16
     try {
       synchronized (this) {
         // copy in memory state
@@ -334,14 +296,6 @@
         LOG.info("Starting snapshot of transaction state with timestamp {}", snapshotTime);
 
         // roll WAL
-<<<<<<< HEAD
-        TransactionLog oldLog = currentLog;
-        currentLog = persistor.createLog(snapshotTime);
-        // there may not be an existing log on startup
-        if (oldLog != null) {
-          oldLog.close();
-        }
-=======
         oldLog = currentLog;
         currentLog = persistor.createLog(snapshotTime);
       }
@@ -378,47 +332,6 @@
       Collection<TransactionLog> logs = persistor.getLogsSince(lastSnapshotTime);
       if (logs != null) {
         replayLogs(logs);
->>>>>>> 46ef1f16
-      }
-
-      // save snapshot
-      persistor.writeSnapshot(snapshot);
-      lastSnapshotTime = snapshotTime;
-
-      // TODO: clean any obsoleted snapshots and WALs
-    } catch (IOException ioe) {
-      LOG.error("Snapshot (timestamp " + snapshotTime + ") failed due to: " + ioe.getMessage(), ioe);
-      throw ioe;
-    }
-  }
-
-  public synchronized TransactionSnapshot getCurrentState() {
-    return TransactionSnapshot.copyFrom(System.currentTimeMillis(), readPointer, nextWritePointer, waterMark,
-                                            invalid, inProgress, committingChangeSets, committedChangeSets);
-  }
-
-  public synchronized void recoverState() {
-    try {
-      boolean restoredState = false;
-      TransactionSnapshot lastSnapshot = persistor.getLatestSnapshot();
-      // if we failed before a snapshot could complete, we might not have one to restore
-      if (lastSnapshot != null) {
-        restoredState = true;
-        restoreSnapshot(lastSnapshot);
-        lastSnapshotTime = lastSnapshot.getTimestamp();
-      }
-      // replay any WALs since the last snapshot
-      Collection<TransactionLog > logs = persistor.getLogsSince(lastSnapshotTime);
-      if (logs != null) {
-        restoredState = true;
-        replayLogs(logs);
-      }
-
-      // force a new snapshot to persist the current state
-      if (restoredState) {
-        // TODO: cleanup committed map -- truncate to inprogress
-        // TODO: move read pointer
-        doSnapshot();
       }
     } catch (IOException e) {
       LOG.error("Unable to read back transaction state:", e);
@@ -431,10 +344,6 @@
    */
   private void restoreSnapshot(TransactionSnapshot snapshot) {
     LOG.info("Restoring transaction state from snapshot at " + snapshot.getTimestamp());
-<<<<<<< HEAD
-    // TODO: this should only be applying changes to a blank slate, should we do any prevalidation of current values?
-=======
->>>>>>> 46ef1f16
     Preconditions.checkState(lastSnapshotTime == 0, "lastSnapshotTime has been set!");
     Preconditions.checkState(readPointer == 0, "readPointer has been set!");
     Preconditions.checkState(nextWritePointer == 1, "nextWritePointer has been set!");
@@ -448,23 +357,10 @@
     readPointer = snapshot.getReadPointer();
     nextWritePointer = snapshot.getWritePointer();
     waterMark = snapshot.getWatermark();
-<<<<<<< HEAD
-    invalid.clear();
-    invalid.addAll(snapshot.getInvalid());
-    inProgress.clear();
-    inProgress.putAll(snapshot.getInProgress());
-    committingChangeSets.clear();
-    committingChangeSets.putAll(snapshot.getCommittingChangeSets());
-    committedChangeSets.clear();
-    committedChangeSets.putAll(snapshot.getCommittedChangeSets());
-
-    lastSnapshotTime = snapshot.getTimestamp();
-=======
     invalid.addAll(snapshot.getInvalid());
     inProgress.putAll(snapshot.getInProgress());
     committingChangeSets.putAll(snapshot.getCommittingChangeSets());
     committedChangeSets.putAll(snapshot.getCommittedChangeSets());
->>>>>>> 46ef1f16
   }
 
   /**
@@ -476,13 +372,10 @@
       int editCnt = 0;
       try {
         TransactionLogReader reader = log.getReader();
-<<<<<<< HEAD
-=======
         // reader may be null in the case of an empty file
         if (reader == null) {
           continue;
         }
->>>>>>> 46ef1f16
         TransactionEdit edit = null;
         while ((edit = reader.next()) != null) {
           editCnt++;
@@ -582,11 +475,7 @@
       saveWaterMarkIfNeeded();
       tx = createTransaction(nextWritePointer);
       addInProgressAndAdvance(tx.getWritePointer(), expiration, nextWritePointer + 1);
-<<<<<<< HEAD
-      // TODO: appending to a WAL under a global lock is going to kill us on performance
-=======
       // TODO: move appending to WAL out of global lock is going to improve performance
->>>>>>> 46ef1f16
       appendToLog(TransactionEdit.createStarted(tx.getWritePointer(), expiration, nextWritePointer));
     }
     return tx;
