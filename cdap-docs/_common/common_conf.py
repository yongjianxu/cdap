# -*- coding: utf-8 -*-

# Copyright © 2014-2016 Cask Data, Inc.
#
# Licensed under the Apache License, Version 2.0 (the "License"); you may not
# use this file except in compliance with the License. You may obtain a copy of
# the License at
#
# http://www.apache.org/licenses/LICENSE-2.0
#
# Unless required by applicable law or agreed to in writing, software
# distributed under the License is distributed on an "AS IS" BASIS, WITHOUT
# WARRANTIES OR CONDITIONS OF ANY KIND, either express or implied. See the
# License for the specific language governing permissions and limitations under
# the License.

#
# CDAP documentation build configuration file
#
# This file is execfile()d with the current directory set to its
# containing dir.
#
# Note that not all possible configuration values are present in this
# autogenerated file.
#
# All configuration values have a default; values that are commented out
# serve to show the default.

# Component versions used in replacements:

cdap_apps_version = '0.4.0'

node_js_min_version = 'beginning with v0.10.36'
node_js_max_version = 'v4.4.0'

import sys
import os
import os.path
import subprocess
from datetime import datetime

def get_sdk_version():
    # Sets the Build Version
    version = None
    short_version = None
    full_version = None
    version_tuple = None
    try:
# Python 2.7 commands
#         grep_version_cmd = "grep '<version>' ../../../pom.xml | awk 'NR==1;START{print $1}'"
#         print "grep_version_cmd: %s" % grep_version_cmd
#         full_version_temp = subprocess.check_output(grep_version_cmd, shell=True)
# Python 2.6 commands
        p1 = subprocess.Popen(['grep' , '<version>', '../../../pom.xml' ], stdout=subprocess.PIPE)
        p2 = subprocess.Popen(['awk', 'NR==1;START{print $1}'], stdin=p1.stdout, stdout=subprocess.PIPE)
        full_version_temp = p2.communicate()[0]
# Python 2.6 command end
        full_version = full_version_temp.strip().replace('<version>', '').replace('</version>', '')
        version = full_version.replace('-SNAPSHOT', '')
        short_version = "%s.%s" % tuple(version.split('.')[0:2])
       
        v = full_version.replace('-', '.').split('.')
        if len(v) > 3:
            s = "%s-" % v[3]
            v = v[0:3]
            v.append(s)
            v.append(s)
        else:
            v.append('')
            v.append('')
        version_tuple = tuple(v)      
    except:
        print "Unexpected error: %s" % sys.exc_info()[0]
        pass
    return version, short_version, full_version, version_tuple

def print_sdk_version():
    version, short_version, full_version = get_sdk_version()
    if version == full_version:
        print "SDK Version: %s" % version
    elif version and full_version:
        print "SDK Version: %s (%s)" % (version, full_version)
        print "Version tuple: %s" % (version_tuple)
    else:
        print "Could not get version (%s), full version (%s) from grep" % (version, full_version)

def get_git_hash_timestamp():
    # Gets the Git commit information
    git_hash = None
    git_timestamp = None
    try:
        p1 = subprocess.Popen(['git' , 'rev-parse', 'HEAD' ], stdout=subprocess.PIPE)
        git_hash = p1.communicate()[0].strip()
        p2 = subprocess.Popen(['git', 'show', '-s', '--format=%ci', git_hash], stdout=subprocess.PIPE)
        git_timestamp = p2.communicate()[0].strip()
    except:
        print "Unexpected error: %s" % sys.exc_info()[0]
        pass
    return git_hash, git_timestamp

# If extensions (or modules to document with autodoc) are in another directory,
# add these directories to sys.path here. If the directory is relative to the
# documentation root, use os.path.abspath to make it absolute, like shown here.
#sys.path.insert(0, os.path.abspath('.'))

# -- General configuration ------------------------------------------------

# TO-DO: this is temp fix, as this is also specified in the build scripts
target = 'target'

# If your documentation needs a minimal Sphinx version, state it here.
needs_sphinx = '1.3'

# Add any Sphinx extension module names here, as strings. They can be
# extensions coming with Sphinx (named 'sphinx.ext.*') or your custom
# ones.
extensions = [
    'sphinx.ext.ifconfig',
    'sphinx.ext.intersphinx',
    'sphinx.ext.extlinks',
]

_intersphinx_mapping = "../../%%s/%s/html/objects.inv" % target

# The Inter-Sphinx mapping keys must be alpha-numeric only
intersphinx_mapping = {
  'introduction': ('../../introduction/',      os.path.abspath(_intersphinx_mapping % 'introduction')),
  'developers':   ('../../developers-manual/', os.path.abspath(_intersphinx_mapping % 'developers-manual')),
  'cdapapps':     ('../../cdap-apps',          os.path.abspath(_intersphinx_mapping % 'cdap-apps')),
  'admin':        ('../../admin-manual/',      os.path.abspath(_intersphinx_mapping % 'admin-manual')),
  'integrations': ('../../integrations/',      os.path.abspath(_intersphinx_mapping % 'integrations')),
  'examples':     ('../../examples-manual',    os.path.abspath(_intersphinx_mapping % 'examples-manual')),
  'reference':    ('../../reference-manual',   os.path.abspath(_intersphinx_mapping % 'reference-manual')),
  'faqs':         ('../../faqs',               os.path.abspath(_intersphinx_mapping % 'faqs')),
}

extlinks = {
    'cdap-ui-apps': ('http://localhost:9999/ns/default/apps/%s', None),
    'cdap-ui-apps-programs': ('http://localhost:9999/ns/default/apps/%s/overview/programs', None),
    'cdap-ui-datasets': ('http://localhost:9999/ns/default/datasets/%s', None),
    'cdap-ui-datasets-explore': ('http://localhost:9999/ns/default/datasets/%s/overview/explore', None),
}

# Add any paths that contain templates here, relative to this directory.
templates_path = ['_templates', '../../_common/_templates']

# The suffix of source filenames.
source_suffix = '.rst'
try:
    from recommonmark.parser import CommonMarkParser
    source_parsers = {'.md': CommonMarkParser}
    source_suffix = ['.rst', '.md']
    print "Imported CommonMarkParser from recommonmark; can process Markdown files."
except ImportError:
    print "Unable to import CommonMarkParser from recommonmark; can't process Markdown files."

# The encoding of source files.
#source_encoding = 'utf-8-sig'

# The master toctree document.
master_doc = 'table-of-contents'

# General information about the project.
project = u'Cask Data Application Platform'
current_year = datetime.now().year
copyright = u'2014-%s Cask Data, Inc.' % current_year

# The version info for the project you're documenting, acts as replacement for
# |version| and |release|, also used in various other places throughout the
# built documents.
#
# The X.Y.Z version
# The X.Y short-version
# The full version, including alpha/beta/rc tags, or release version.
version, short_version, release, version_tuple = get_sdk_version()
git_hash, git_timestamp = get_git_hash_timestamp()

# The language for content autogenerated by Sphinx. Refer to documentation
# for a list of supported languages.
language = 'en_CDAP'
locale_dirs = ['_locale/', '../../_common/_locale']

# A string of reStructuredText that will be included at the end of every source file that
# is read. This is the right place to add substitutions that should be available in every
# file.
rst_epilog = """
.. role:: gp
.. |$| replace:: :gp:`$`

.. role:: gp
.. |#| replace:: :gp:`#`

.. role:: gp
.. |cdap >| replace:: :gp:`cdap >`

.. |http:| replace:: http:
.. |https:| replace:: https:

.. |(TM)| unicode:: U+2122 .. trademark sign
   :ltrim:

.. |(R)| unicode:: U+00AE .. registered trademark sign
   :ltrim:

.. |--| unicode:: U+2013   .. en dash
.. |---| unicode:: U+2014  .. em dash, trimming surrounding whitespace
   :trim:
  
.. |non-breaking-space| unicode:: U+00A0 .. non-breaking space
"""

if node_js_min_version:
    rst_epilog += """
.. |node-js-min-version| replace:: %(node_js_min_version)s

.. |node-js-max-version| replace:: %(node_js_max_version)s

""" % {'node_js_min_version': node_js_min_version,
       'node_js_max_version': node_js_max_version,
      }

if version:
    rst_epilog += """
.. |bold-version| replace:: **%(version)s**

.. |italic-version| replace:: *%(version)s*

.. |literal-version| replace:: ``%(version)s``
""" % {'version': version}

if short_version:
<<<<<<< HEAD
    rst_epilog += """
=======
    previous_short_version = float(short_version) -0.1
    rst_epilog = rst_epilog + """
>>>>>>> 52914f46
.. |short-version| replace:: %(short_version)s
.. |bold-short-version| replace:: **%(short_version)s**
.. |literal-short-version| replace:: ``%(short_version)s``
.. |previous-short-version| replace:: %(previous_short_version)s
.. |bold-previous-short-version| replace:: **%(previous_short_version)s**
.. |literal-previous-short-version| replace:: ``%(previous_short_version)s``

""" % {'short_version': short_version, 'previous_short_version': previous_short_version}

if version_tuple:
    rst_epilog += """
.. |version-major| replace:: %s
.. |version-minor| replace:: %s
.. |version-fix| replace:: %s
.. |version-suffix-batch| replace:: %sbatch
.. |version-suffix-realtime| replace:: %srealtime
""" % version_tuple

    rst_epilog += """
.. |literal-version-major| replace:: ``%s``
.. |literal-version-minor| replace:: ``%s``
.. |literal-version-fix| replace:: ``%s``
.. |literal-version-suffix-batch| replace:: ``%sbatch``
.. |literal-version-suffix-realtime| replace:: ``%srealtime``
""" % version_tuple

if release:
    rst_epilog += """
.. |literal-release| replace:: ``%(release)s``
""" % {'release': release}

if current_year:
    rst_epilog += """
.. |current_year| replace:: %(current_year)s
""" % {'current_year': current_year}

if copyright:
    rst_epilog += """
.. |copyright| replace:: %(copyright)s
""" % {'copyright': copyright}

if cdap_apps_version:
    rst_epilog += """
.. |cdap-apps-version| replace:: %(cdap-apps-version)s

.. |literal-cdap-apps-version| replace:: ``%(cdap-apps-version)s``

""" % {'cdap-apps-version': cdap_apps_version}

# There are two options for replacing |today|: either, you set today to some
# non-false value, then it is used:
#today = ''
# Else, today_fmt is used as the format for a strftime call.
#today_fmt = '%B %d, %Y'

# List of patterns, relative to source directory, that match files and
# directories to ignore when looking for source files.
exclude_patterns = ['_examples', '_includes']

# The reST default role (used for this markup: `text`) to use for all
# documents.
#default_role = None

# If true, '()' will be appended to :func: etc. cross-reference text.
#add_function_parentheses = True

# If true, the current module name will be prepended to all description
# unit titles (such as .. function::).
#add_module_names = True

# If true, sectionauthor and moduleauthor directives will be shown in the
# output. They are ignored by default.
#show_authors = False

# The name of the Pygments (syntax highlighting) style to use.
pygments_style = 'sphinx'

# The default language to highlight source code in.
highlight_language = 'java'

# A list of ignored prefixes for module index sorting.
#modindex_common_prefix = []

# If true, keep warnings as "system message" paragraphs in the built documents.
#keep_warnings = False

# -- Options for HTML output ----------------------------------------------

# The theme to use for HTML and HTML Help pages.  See the documentation for
# a list of builtin themes.
#html_theme = 'default'
#html_theme = 'nature'
#html_style = 'style.css'
html_theme = 'cdap'

# Theme options are theme-specific and customize the look and feel of a theme
# further.  For a list of options available for each theme, see the
# documentation.
#
# html_theme_options = {"showtoc_include_showtocs":"false"}
# manuals and manual_titles are lists of the manuals in the doc set
#
# json_versions_js points to the JSON file on the webservers
# versions_data is used to generate the JSONP file at http://docs.cask.co/cdap/json-versions.js
# This is generated by a script in the documentation repo that is used to sync the webservers.
#
# manual_list is an ordered list of the manuals
# Fields: directory, manual name, icon
# icon: "" for none, "new-icon" for the ico_new.png
manuals_list = [
    ['introduction',       'Introduction to CDAP',            '',],
    ['developers-manual', u'Developers’ Manual',              '',],
    ['cdap-apps',          'CDAP Applications',               '',],
    ['admin-manual',       'Administration Manual',           '',],
    ['integrations',       'Integrations',                    '',],
    ['examples-manual',    'Examples, Guides, and Tutorials', '',],
    ['reference-manual',   'Reference Manual',                '',],
    ['faqs',               'FAQs',                            '',],
]

manual_intersphinx_mapping = {
  'introduction': 'introduction',
  'developers-manual': 'developers',
  'cdap-apps': 'cdapapps',
  'admin-manual': 'admin',
  'integrations': 'integrations',
  'examples-manual': 'examples',
  'reference-manual': 'reference',
  'faqs': 'faqs',
}

manuals_dict = {}
manual_titles_list = []
manual_dirs_list  = []
manual_icons_list = []
for m in manuals_list:
    manuals_dict[m[0]]= m[1]
    manual_dirs_list.append(m[0])
    manual_titles_list.append(m[1])
    manual_icons_list.append(m[2])

html_theme_options = {
  'docs_url': 'http://docs.cask.co/cdap',
  'language': 'en',
  'manual': '',
  'manuals': manual_dirs_list,
  'manual_titles': manual_titles_list,
  'manual_icons': manual_icons_list,
  'meta_git':
    { 'git_hash': git_hash,
      'git_timestamp': git_timestamp,
      'git_release': release,
    },
  'release': release,
  'version': version,
  'json_versions_js': 'http://docs.cask.co/cdap/json-versions.js',
}

def get_manuals():
    return html_theme_options['manuals']

def get_manual_titles():
    return html_theme_options['manual_titles']

def get_manual_titles_bash():
    PREFIX = 'declare -a MANUAL_TITLES=('
    SUFFIX = ');'
    manual_titles = PREFIX
    for title in html_theme_options['manual_titles']:
        manual_titles += "'%s'" % title
    manual_titles += SUFFIX
    return manual_titles

# Add Google Tag Manager Code, or over-ride on the command line with
# -A html_google_tag_manager_code=GTM-XXXXXX
html_google_tag_manager_code = ''

# Add any paths that contain custom themes here, relative to this directory.
html_theme_path = ['_themes','../../_common/_themes']

# The name for this set of Sphinx documents.  If None, it defaults to
# "<project> v<release> documentation".
#html_title = None

# A shorter title for the navigation bar.  Default is the same as html_title.
html_short_title = u"CDAP Documentation v%s" % version

# A shorter title for the sidebar section, preceding the words "Table of Contents".
html_short_title_toc = u'CDAP Documentation'

# The name of an image file (relative to this directory) to place at the top
# of the sidebar.
#html_logo = None

# The name of an image file (within the static path) to use as favicon of the
# docs.  This file should be a Windows icon file (.ico) being 16x16 or 32x32
# pixels large.
# html_favicon = '_static/favicon.ico'
html_favicon = '../../_common/_static/favicon.ico'

# Add any paths that contain custom static files (such as style sheets) here,
# relative to this directory. They are copied after the builtin static files,
# so a file named "default.css" will overwrite the builtin "default.css".
html_static_path = ['../../_common/_static']

# Add any extra paths that contain custom files (such as robots.txt or
# .htaccess) here, relative to this directory. These files are copied
# directly to the root of the documentation.
#html_extra_path = []

# If not '', a 'Last updated on:' timestamp is inserted at every page bottom,
# using the given strftime format.
#html_last_updated_fmt = '%b %d, %Y'

# If true, SmartyPants will be used to convert quotes and dashes to
# typographically correct entities.
#html_use_smartypants = True

# Custom sidebar templates, maps document names to template names.
html_sidebars = {'**': [
    'manuals.html',
    'globaltoc.html',
    'relations.html',
    'downloads.html',
    'searchbox.html',
    'casksites.html',
     ],}

# Additional templates that should be rendered to pages, maps page names to
# template names.
#html_additional_pages = {}

# If false, no module index is generated.
#html_domain_indices = True

# If false, no index is generated.
#html_use_index = True

# If true, the index is split into individual pages for each letter.
#html_split_index = False

# If true, links to the reST sources are added to the pages.
html_show_sourcelink = False
html_copy_source = False

# If true, "Created using Sphinx" is shown in the HTML footer. Default is True.
html_show_sphinx = False

# If true, "(C) Copyright ..." is shown in the HTML footer. Default is True.
#html_show_copyright = True

# If true, an OpenSearch description file will be output, and all pages will
# contain a <link> tag referring to it.  The value of this option must be the
# base URL from which the finished HTML is served.
#html_use_opensearch = ''

# This is the file name suffix for HTML files (e.g. ".xhtml").
#html_file_suffix = None

# Output file base name for HTML help builder.
htmlhelp_basename = 'CDAPdoc'

# This context needs to be created in each child conf.py. At a minimum, it needs to be
# html_context = {"html_short_title_toc":html_short_title_toc}
# This is because it needs to be set as the last item.
html_context = {'html_short_title_toc': html_short_title_toc}

# -- Options for LaTeX output ---------------------------------------------

latex_elements = {
# The paper size ('letterpaper' or 'a4paper').
#'papersize': 'letterpaper',

# The font size ('10pt', '11pt' or '12pt').
#'pointsize': '10pt',

# Additional stuff for the LaTeX preamble.
#'preamble': '',
}

# Grouping the document tree into LaTeX files. List of tuples
# (source start file, target name, title,
#  author, documentclass [howto, manual, or own class]).
latex_documents = [
  ('index', 'CDAP.tex', u'CDAP Documentation',
   u'Cask Data, Inc.', 'manual'),
]

# The name of an image file (relative to this directory) to place at the top of
# the title page.
#latex_logo = None

# For "manual" documents, if this is true, then toplevel headings are parts,
# not chapters.
#latex_use_parts = False

# If true, show page references after internal links.
#latex_show_pagerefs = False

# If true, show URL addresses after external links.
#latex_show_urls = False

# Documents to append as an appendix to all manuals.
#latex_appendices = []

# If false, no module index is generated.
#latex_domain_indices = True


# -- Options for manual page output ---------------------------------------

# One entry per manual page. List of tuples
# (source start file, name, description, authors, manual section).
man_pages = [
    ('index', 'cdap', u'CDAP Documentation',
     [u'Cask Data, Inc.'], 1)
]

# If true, show URL addresses after external links.
#man_show_urls = False


# -- Options for Texinfo output -------------------------------------------

# Grouping the document tree into Texinfo files. List of tuples
# (source start file, target name, title, author,
#  dir menu entry, description, category)
texinfo_documents = [
  ('index', 'CDAP', u'CDAP Documentation',
   u'Cask Data, Inc.', 'CDAP', 'Cask Data Application Platform',
   'Miscellaneous'),
]

# Documents to append as an appendix to all manuals.
#texinfo_appendices = []

# If false, no module index is generated.
#texinfo_domain_indices = True

# How to display URL addresses: 'footnote', 'no', or 'inline'.
#texinfo_show_urls = 'footnote'

# If true, do not generate a @detailmenu in the "Top" node's menu.
#texinfo_no_detailmenu = False


# Example configuration for intersphinx: refer to the Python standard library.
#intersphinx_mapping = {'http://docs.python.org/': None}

# -- Options for PDF output --------------------------------------------------

# Grouping the document tree into PDF files. List of tuples
# (source start file, target name, title, author, options).
#
# If there is more than one author, separate them with \\.
# For example: r'Guido van Rossum\\Fred L. Drake, Jr., editor'
#
# The options element is a dictionary that lets you override
# this config per-document.
# For example,
# ('index', u'MyProject', u'My Project', u'Author Name',
#  dict(pdf_compressed = True))
# would mean that specific document would be compressed
# regardless of the global pdf_compressed setting.

pdf_documents = [
    ('index', u'CDAP', u'Cask Data Application Platform', u'Cask Data, Inc.'),
]

# A comma-separated list of custom stylesheets. Example:
#pdf_stylesheets = ['sphinx','kerning','a4']
pdf_stylesheets = ['pdf-stylesheet']

# A list of folders to search for stylesheets. Example:
pdf_style_path = ['.', '_templates', '_styles']

# Create a compressed PDF
# Use True/False or 1/0
# Example: compressed=True
#pdf_compressed = False

# A colon-separated list of folders to search for fonts. Example:
# pdf_font_path = ['/usr/share/fonts', '/usr/share/texmf-dist/fonts/']
pdf_font_path = ['/Library/fonts', '~/Library/Fonts']

# Language to be used for hyphenation support
pdf_language = 'en_US'

# Mode for literal blocks wider than the frame. Can be
# overflow, shrink or truncate
pdf_fit_mode = 'shrink'

# Section level that forces a break page.
# For example: 1 means top-level sections start in a new page
# 0 means disabled
pdf_break_level = 1

# When a section starts in a new page, force it to be 'even', 'odd',
# or just use 'any'
pdf_breakside = 'any'

# Insert footnotes where they are defined instead of
# at the end.
#pdf_inline_footnotes = True

# verbosity level. 0 1 or 2
#pdf_verbosity = 0

# If false, no index is generated.
pdf_use_index = False

# If false, no modindex is generated.
pdf_use_modindex = False

# If false, no coverpage is generated.
pdf_use_coverpage = False

# Name of the cover page template to use
#pdf_cover_template = 'sphinxcover.tmpl'

# Documents to append as an appendix to all manuals.
#pdf_appendices = []

# Enable experimental feature to split table cells. Use it
# if you get "DelayedTable too big" errors
#pdf_splittables = False

# Set the default DPI for images
#pdf_default_dpi = 72

# Enable rst2pdf extension modules (default is only vectorpdf)
# you need vectorpdf if you want to use sphinx's graphviz support
#pdf_extensions = ['vectorpdf']

# Page template name for "regular" pages
#pdf_page_template = 'cutePage'

# Show Table Of Contents at the beginning?
#pdf_use_toc = True

# How many levels deep should the table of contents be?
pdf_toc_depth = 9999

# Add section number to section references
pdf_use_numbered_links = False

# Background images fitting mode
pdf_fit_background_mode = 'scale'

# -- Options for Manuals --------------------------------------------------

def set_conf_for_manual():
    m = os.path.basename(os.path.normpath(os.path.join(os.getcwd(), '..')))
    print "set_conf_for_manual: %s" % m

    html_theme_options['manual'] = m
    html_short_title_toc = manuals_dict[m]
    html_short_title = u'CDAP %s' % html_short_title_toc
    html_context = {'html_short_title_toc': html_short_title_toc}

    # Remove this guide from the mapping as it will fail as it has been deleted by clean
    intersphinx_mapping.pop(manual_intersphinx_mapping[m], None)

    return html_short_title_toc, html_short_title, html_context

# -- Handle Markdown files --------------------------------------------------

def source_read_handler(app, docname, source):
    doc_path = app.env.doc2path(docname)
    if doc_path.endswith(".md"):
        # Cache the self.env.config.rst_epilog and rst_prolog
        if app.env.config.rst_epilog:
            app.env.config.rst_epilog_cache = app.env.config.rst_epilog
            app.env.config.rst_epilog = None
        if app.env.config.rst_prolog:
            app.env.config.rst_prolog_cache = app.env.config.rst_prolog
            app.env.config.rst_prolog = None
    else:
        if not app.env.config.rst_epilog and hasattr(app.env.config, 'rst_epilog_cache') and app.env.config.rst_epilog_cache:
            app.env.config.rst_epilog = app.env.config.rst_epilog_cache
        if not app.env.config.rst_prolog and hasattr(app.env.config, 'rst_prolog_cache') and app.env.config.rst_prolog_cache:
            app.env.config.rst_prolog = app.env.config.rst_prolog_cache

def setup(app):
    app.connect('source-read', source_read_handler)<|MERGE_RESOLUTION|>--- conflicted
+++ resolved
@@ -229,12 +229,8 @@
 """ % {'version': version}
 
 if short_version:
-<<<<<<< HEAD
-    rst_epilog += """
-=======
     previous_short_version = float(short_version) -0.1
-    rst_epilog = rst_epilog + """
->>>>>>> 52914f46
+    rst_epilog += """
 .. |short-version| replace:: %(short_version)s
 .. |bold-short-version| replace:: **%(short_version)s**
 .. |literal-short-version| replace:: ``%(short_version)s``
