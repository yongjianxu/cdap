@import "../variables.less";
@import "../../../bower_components/bootstrap/less/mixins.less";

// Mixins specific to the CDAP theme
@import "../../styles/themes/cdap/mixins.less";
@import "cdap/header.less";
@import "cdap/buttons.less";
@import "cdap/theme.less";
@import "cdap/tabs.less";

html { font-size: 100%; }
body.theme-cdap {
  font-family: @font-regular;
  font-size: 100%;
  visibility: visible;

  main.container {
    @cdap-tabs-height: 20px;
    @cdap-tabs-hpad: extract(@nav-link-padding, 1);
    @cdap-subnav-height: 300px;

    /* we need to be able to calc tab height
        for .cdap-subnav-end to work */
    .nav-tabs > li > a {
      line-height: @cdap-tabs-height;
    }

    .cdap-subnav-end {
      content: ' ';
      background-color: white;
      position: absolute;
      z-index: -1;
      right: 0;
      width: 100%;
      height: @cdap-subnav-height;
      margin-top: -(@cdap-subnav-height - (@cdap-tabs-height + (@cdap-tabs-hpad*2) + 2));
      border-bottom: 1px solid @nav-tabs-border-color;

      &.immediate {
        margin-top: -(@cdap-subnav-height);
      }
    }
    blockquote { border: 0; }
<<<<<<< HEAD
    h1, h2, h3, h4, h5, h6 { font-family: @heading-font; font-weight: 600; }
    h1, h2 h3 { color: @cdap-header; }
    h5 { color: @brand-primary; }
=======
    h1, h2, h3, h4, h5, h6 { font-family: @heading-font-medium; font-weight: bold; }
    h1 { font-size: 2em; }
    h2 { color: @cdap-header; font-size: 1.5em; }
    h3 { color: @cdap-header; font-size: 1.17em; }
    h4 { color: white; font-size: 1em; }
    h5 { color: @brand-primary; font-size: .83em; }
>>>>>>> 9cd6211b
    h6 { font-size: .67em; }

    h3, .h3 { margin: .4rem inherit; }

  } // end main.container

  footer {
    background-color: white;
    font-weight: 600;
  }
}<|MERGE_RESOLUTION|>--- conflicted
+++ resolved
@@ -41,18 +41,12 @@
       }
     }
     blockquote { border: 0; }
-<<<<<<< HEAD
-    h1, h2, h3, h4, h5, h6 { font-family: @heading-font; font-weight: 600; }
-    h1, h2 h3 { color: @cdap-header; }
-    h5 { color: @brand-primary; }
-=======
     h1, h2, h3, h4, h5, h6 { font-family: @heading-font-medium; font-weight: bold; }
     h1 { font-size: 2em; }
     h2 { color: @cdap-header; font-size: 1.5em; }
     h3 { color: @cdap-header; font-size: 1.17em; }
     h4 { color: white; font-size: 1em; }
     h5 { color: @brand-primary; font-size: .83em; }
->>>>>>> 9cd6211b
     h6 { font-size: .67em; }
 
     h3, .h3 { margin: .4rem inherit; }
