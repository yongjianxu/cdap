--- conflicted
+++ resolved
@@ -31,16 +31,10 @@
 public final class LevelDBStreamFileAdmin extends AbstractStreamFileAdmin {
 
   @Inject
-<<<<<<< HEAD
-  LevelDBStreamFileAdmin(LocationFactory locationFactory, CConfiguration cConf, StreamCoordinator streamCoordinator,
+  LevelDBStreamFileAdmin(LocationFactory locationFactory, CConfiguration cConf,
+                         StreamCoordinatorClient streamCoordinatorClient,
                          StreamConsumerStateStoreFactory stateStoreFactory,
                          NotificationFeedManager notificationFeedManager, LevelDBStreamAdmin oldStreamAdmin) {
-    super(locationFactory, cConf, streamCoordinator, stateStoreFactory, notificationFeedManager, oldStreamAdmin);
-=======
-  LevelDBStreamFileAdmin(LocationFactory locationFactory, CConfiguration cConf,
-                         StreamCoordinatorClient streamCoordinatorClient,
-                         StreamConsumerStateStoreFactory stateStoreFactory, LevelDBStreamAdmin oldStreamAdmin) {
-    super(locationFactory, cConf, streamCoordinatorClient, stateStoreFactory, oldStreamAdmin);
->>>>>>> 8b3131ad
+    super(locationFactory, cConf, streamCoordinatorClient, stateStoreFactory, notificationFeedManager, oldStreamAdmin);
   }
 }