/*
 * Copyright © 2014-2015 Cask Data, Inc.
 *
 * Licensed under the Apache License, Version 2.0 (the "License"); you may not
 * use this file except in compliance with the License. You may obtain a copy of
 * the License at
 *
 * http://www.apache.org/licenses/LICENSE-2.0
 *
 * Unless required by applicable law or agreed to in writing, software
 * distributed under the License is distributed on an "AS IS" BASIS, WITHOUT
 * WARRANTIES OR CONDITIONS OF ANY KIND, either express or implied. See the
 * License for the specific language governing permissions and limitations under
 * the License.
 */

package co.cask.cdap.explore.service.hive;

<<<<<<< HEAD
import co.cask.cdap.api.dataset.Dataset;
import co.cask.cdap.api.dataset.DatasetSpecification;
import co.cask.cdap.api.dataset.lib.PartitionKey;
import co.cask.cdap.api.dataset.lib.TimePartitionedFileSet;
=======
import co.cask.cdap.app.runtime.scheduler.SchedulerQueueResolver;
import co.cask.cdap.app.store.Store;
import co.cask.cdap.app.store.StoreFactory;
>>>>>>> f42f52b6
import co.cask.cdap.common.conf.CConfiguration;
import co.cask.cdap.common.conf.Constants;
import co.cask.cdap.data2.dataset2.DatasetFramework;
import co.cask.cdap.data2.transaction.stream.StreamAdmin;
import co.cask.cdap.explore.service.Explore;
import co.cask.cdap.explore.service.ExploreException;
import co.cask.cdap.explore.service.ExploreService;
import co.cask.cdap.explore.service.ExploreServiceUtils;
import co.cask.cdap.explore.service.ExploreTableService;
import co.cask.cdap.explore.service.HandleNotFoundException;
import co.cask.cdap.explore.service.HiveStreamRedirector;
import co.cask.cdap.explore.service.MetaDataInfo;
import co.cask.cdap.explore.service.TableNotFoundException;
import co.cask.cdap.hive.context.CConfCodec;
import co.cask.cdap.hive.context.ConfigurationUtil;
import co.cask.cdap.hive.context.ContextManager;
import co.cask.cdap.hive.context.HConfCodec;
import co.cask.cdap.hive.context.TxnCodec;
import co.cask.cdap.hive.datasets.DatasetAccessor;
import co.cask.cdap.hive.datasets.DatasetStorageHandler;
import co.cask.cdap.hive.stream.StreamStorageHandler;
import co.cask.cdap.proto.ColumnDesc;
import co.cask.cdap.proto.Id;
import co.cask.cdap.proto.QueryHandle;
import co.cask.cdap.proto.QueryInfo;
import co.cask.cdap.proto.QueryResult;
import co.cask.cdap.proto.QueryStatus;
import co.cask.cdap.proto.TableInfo;
import co.cask.cdap.proto.TableNameInfo;
import co.cask.tephra.Transaction;
import co.cask.tephra.TransactionSystemClient;
import com.google.common.annotations.VisibleForTesting;
import com.google.common.base.Charsets;
import com.google.common.base.Supplier;
import com.google.common.base.Suppliers;
import com.google.common.base.Throwables;
import com.google.common.cache.Cache;
import com.google.common.cache.CacheBuilder;
import com.google.common.collect.ImmutableList;
import com.google.common.collect.Lists;
import com.google.common.collect.Maps;
import com.google.common.collect.Sets;
import com.google.common.io.Closeables;
import com.google.common.io.Files;
import com.google.common.reflect.TypeToken;
import com.google.common.util.concurrent.AbstractIdleService;
import com.google.gson.Gson;
import org.apache.hadoop.conf.Configuration;
import org.apache.hadoop.hive.conf.HiveConf;
import org.apache.hadoop.hive.metastore.HiveMetaStoreClient;
import org.apache.hadoop.hive.metastore.IMetaStoreClient;
import org.apache.hadoop.hive.metastore.api.FieldSchema;
import org.apache.hadoop.hive.metastore.api.MetaException;
import org.apache.hadoop.hive.metastore.api.NoSuchObjectException;
import org.apache.hadoop.hive.metastore.api.Table;
import org.apache.hadoop.hive.ql.session.SessionState;
import org.apache.hadoop.hive.shims.ShimLoader;
import org.apache.hadoop.mapreduce.JobContext;
import org.apache.hive.service.auth.HiveAuthFactory;
import org.apache.hive.service.cli.CLIService;
import org.apache.hive.service.cli.ColumnDescriptor;
import org.apache.hive.service.cli.FetchOrientation;
import org.apache.hive.service.cli.GetInfoType;
import org.apache.hive.service.cli.GetInfoValue;
import org.apache.hive.service.cli.HiveSQLException;
import org.apache.hive.service.cli.OperationHandle;
import org.apache.hive.service.cli.SessionHandle;
import org.apache.hive.service.cli.TableSchema;
import org.apache.hive.service.cli.thrift.TColumnValue;
import org.apache.hive.service.cli.thrift.TRow;
import org.apache.hive.service.cli.thrift.TRowSet;
import org.apache.thrift.TException;
import org.apache.twill.common.Threads;
import org.slf4j.Logger;
import org.slf4j.LoggerFactory;

import java.io.File;
import java.io.FileNotFoundException;
import java.io.FileWriter;
import java.io.IOException;
import java.io.Reader;
import java.lang.ref.Reference;
import java.lang.ref.ReferenceQueue;
import java.lang.ref.WeakReference;
import java.lang.reflect.InvocationTargetException;
import java.lang.reflect.Method;
import java.sql.SQLException;
import java.util.Collections;
import java.util.List;
import java.util.Map;
import java.util.Set;
import java.util.concurrent.Executors;
import java.util.concurrent.ScheduledExecutorService;
import java.util.concurrent.TimeUnit;
import java.util.concurrent.locks.Lock;
import java.util.concurrent.locks.ReentrantLock;
import javax.annotation.Nullable;

/**
 * Defines common functionality used by different HiveExploreServices. The common functionality includes
 * starting/stopping transactions, serializing configuration and saving operation information.
 *
 * Overridden {@link co.cask.cdap.explore.service.Explore} methods also call {@code startAndWait()},
 * which effectively allows this {@link com.google.common.util.concurrent.Service} to not have to start
 * until the first call to the explore methods is made. This is used for {@link Constants.Explore#START_ON_DEMAND},
 * which, if true, does not start the {@link ExploreService} when the explore HTTP services are started.
 */
public abstract class BaseHiveExploreService extends AbstractIdleService implements ExploreService {
  private static final Logger LOG = LoggerFactory.getLogger(BaseHiveExploreService.class);
  private static final Gson GSON = new Gson();
  private static final int PREVIEW_COUNT = 5;
  private static final long METASTORE_CLIENT_CLEANUP_PERIOD = 60;
  public static final String HIVE_METASTORE_TOKEN_KEY = "hive.metastore.token.signature";

  private final CConfiguration cConf;
  private final Configuration hConf;
  private final HiveConf hiveConf;
  private final TransactionSystemClient txClient;
  private final Store store;
  private final SchedulerQueueResolver schedulerQueueResolver;

  // Handles that are running, or not yet completely fetched, they have longer timeout
  private final Cache<QueryHandle, OperationInfo> activeHandleCache;
  // Handles that don't have any more results to be fetched, they can be timed out aggressively.
  private final Cache<QueryHandle, InactiveOperationInfo> inactiveHandleCache;

  private final CLIService cliService;
  private final ScheduledExecutorService scheduledExecutorService;
  private final long cleanupJobSchedule;
  private final File previewsDir;
  private final ScheduledExecutorService metastoreClientsExecutorService;
  private final StreamAdmin streamAdmin;
  private final DatasetFramework datasetFramework;
  private final ExploreTableService exploreTableService;

  private final ThreadLocal<Supplier<IMetaStoreClient>> metastoreClientLocal;

  // The following two fields are for tracking GC'ed metastore clients and be able to call close on them.
  private final Map<Reference<? extends Supplier<IMetaStoreClient>>, IMetaStoreClient> metastoreClientReferences;
  private final ReferenceQueue<Supplier<IMetaStoreClient>> metastoreClientReferenceQueue;

  protected abstract QueryStatus fetchStatus(OperationHandle handle) throws HiveSQLException, ExploreException,
    HandleNotFoundException;
  protected abstract OperationHandle doExecute(SessionHandle sessionHandle, String statement)
    throws HiveSQLException, ExploreException;

  protected BaseHiveExploreService(TransactionSystemClient txClient, DatasetFramework datasetFramework,
                                   CConfiguration cConf, Configuration hConf, HiveConf hiveConf,
                                   File previewsDir, StreamAdmin streamAdmin, StoreFactory storeFactory) {
    this.cConf = cConf;
    this.hConf = hConf;
    this.hiveConf = hiveConf;
    this.store = storeFactory.create();
    this.schedulerQueueResolver = new SchedulerQueueResolver(cConf, store);
    this.previewsDir = previewsDir;
    this.metastoreClientLocal = new ThreadLocal<Supplier<IMetaStoreClient>>();
    this.metastoreClientReferences = Maps.newConcurrentMap();
    this.metastoreClientReferenceQueue = new ReferenceQueue<Supplier<IMetaStoreClient>>();
    this.datasetFramework = datasetFramework;
    this.streamAdmin = streamAdmin;
    this.exploreTableService = new ExploreTableService(this, datasetFramework);

    // Create a Timer thread to periodically collect metastore clients that are no longer in used and call close on them
    this.metastoreClientsExecutorService =
      Executors.newSingleThreadScheduledExecutor(Threads.createDaemonThreadFactory("metastore-client-gc"));

    this.scheduledExecutorService =
      Executors.newSingleThreadScheduledExecutor(Threads.createDaemonThreadFactory("explore-handle-timeout"));

    this.activeHandleCache =
      CacheBuilder.newBuilder()
        .expireAfterWrite(cConf.getLong(Constants.Explore.ACTIVE_OPERATION_TIMEOUT_SECS), TimeUnit.SECONDS)
        .removalListener(new ActiveOperationRemovalHandler(this, scheduledExecutorService))
        .build();
    this.inactiveHandleCache =
      CacheBuilder.newBuilder()
        .expireAfterWrite(cConf.getLong(Constants.Explore.INACTIVE_OPERATION_TIMEOUT_SECS), TimeUnit.SECONDS)
        .build();

    this.cliService = new CLIService();

    this.txClient = txClient;
    ContextManager.saveContext(datasetFramework, streamAdmin);

    cleanupJobSchedule = cConf.getLong(Constants.Explore.CLEANUP_JOB_SCHEDULE_SECS);

    LOG.info("Active handle timeout = {} secs", cConf.getLong(Constants.Explore.ACTIVE_OPERATION_TIMEOUT_SECS));
    LOG.info("Inactive handle timeout = {} secs", cConf.getLong(Constants.Explore.INACTIVE_OPERATION_TIMEOUT_SECS));
    LOG.info("Cleanup job schedule = {} secs", cleanupJobSchedule);
  }

  protected HiveConf getHiveConf() {
    HiveConf conf = new HiveConf();
    // Read delegation token if security is enabled.
    if (ShimLoader.getHadoopShims().isSecurityEnabled()) {
      conf.set(HIVE_METASTORE_TOKEN_KEY, HiveAuthFactory.HS2_CLIENT_TOKEN);

      // mapreduce.job.credentials.binary is added by Hive only if Kerberos credentials are present and impersonation
      // is enabled. However, in our case we don't have Kerberos credentials for Explore service.
      // Hence it will not be automatically added by Hive, instead we have to add it ourselves.
      // TODO: When Explore does secure impersonation this has to be the tokens of the user,
      // TODO: ... and not the tokens of the service itself.
      String hadoopAuthToken = System.getenv(ShimLoader.getHadoopShims().getTokenFileLocEnvName());
      if (hadoopAuthToken != null) {
        conf.set("mapreduce.job.credentials.binary", hadoopAuthToken);
      }
    }
    return conf;
  }

  protected CLIService getCliService() {
    return cliService;
  }

  private IMetaStoreClient getMetaStoreClient() throws ExploreException {
    if (metastoreClientLocal.get() == null) {
      try {
        IMetaStoreClient client = new HiveMetaStoreClient(getHiveConf());
        Supplier<IMetaStoreClient> supplier = Suppliers.ofInstance(client);
        metastoreClientLocal.set(supplier);

        // We use GC of the supplier as a signal for us to know that a thread is gone
        // The supplier is set into the thread local, which will get GC'ed when the thread is gone.
        // Since we use a weak reference key to the supplier that points to the client
        // (in the metastoreClientReferences map), it won't block GC of the supplier instance.
        // We can use the weak reference, which is retrieved through polling the ReferenceQueue,
        // to get back the client and call close() on it.
        metastoreClientReferences.put(
          new WeakReference<Supplier<IMetaStoreClient>>(supplier, metastoreClientReferenceQueue), client);
      } catch (MetaException e) {
        throw new ExploreException("Error initializing Hive Metastore client", e);
      }
    }
    return metastoreClientLocal.get().get();
  }

  private void closeMetastoreClient(IMetaStoreClient client) {
    try {
      client.close();
    } catch (Throwable t) {
      LOG.error("Exception raised in closing Metastore client", t);
    }
  }

  @Override
  protected void startUp() throws Exception {
    LOG.info("Starting {}...", BaseHiveExploreService.class.getSimpleName());

    cliService.init(getHiveConf());
    cliService.start();

    metastoreClientsExecutorService.scheduleWithFixedDelay(
      new Runnable() {
        @Override
        public void run() {
          Reference<? extends Supplier<IMetaStoreClient>> ref = metastoreClientReferenceQueue.poll();
          while (ref != null) {
            IMetaStoreClient client = metastoreClientReferences.remove(ref);
            if (client != null) {
              closeMetastoreClient(client);
            }
            ref = metastoreClientReferenceQueue.poll();
          }
        }
      },
      METASTORE_CLIENT_CLEANUP_PERIOD, METASTORE_CLIENT_CLEANUP_PERIOD, TimeUnit.SECONDS);

    // Schedule the cache cleanup
    scheduledExecutorService.scheduleWithFixedDelay(new Runnable() {
                                                      @Override
                                                      public void run() {
                                                        runCacheCleanup();
                                                      }
                                                    }, cleanupJobSchedule, cleanupJobSchedule, TimeUnit.SECONDS
    );
  }

  @Override
  protected void shutDown() throws Exception {
    LOG.info("Stopping {}...", BaseHiveExploreService.class.getSimpleName());

    // By this time we should not get anymore new requests, since HTTP service has already been stopped.
    // Close all handles
    if (!activeHandleCache.asMap().isEmpty()) {
      LOG.info("Timing out active handles...");
    }
    activeHandleCache.invalidateAll();
    // Make sure the cache entries get expired.
    runCacheCleanup();

    // Wait for all cleanup jobs to complete
    scheduledExecutorService.awaitTermination(10, TimeUnit.SECONDS);
    scheduledExecutorService.shutdown();

    metastoreClientsExecutorService.shutdownNow();
    // Go through all non-cleanup'ed clients and call close() upon them
    for (IMetaStoreClient client : metastoreClientReferences.values()) {
      closeMetastoreClient(client);
    }

    cliService.stop();

    // Close all resources associated with instantiated Datasets
    DatasetAccessor.closeAllQueries();
  }

  @Override
  public QueryHandle getColumns(String catalog, String schemaPattern, String tableNamePattern, String columnNamePattern)
    throws ExploreException, SQLException {
    startAndWait();

    try {
      Map<String, String> sessionConf = startSession();
      SessionHandle sessionHandle = openSession(sessionConf);

      try {
        String database = getHiveDatabase(schemaPattern);
        OperationHandle operationHandle = cliService.getColumns(sessionHandle, catalog, database,
                                                                tableNamePattern, columnNamePattern);
        QueryHandle handle = saveOperationInfo(operationHandle, sessionHandle, sessionConf, "", database);
        LOG.trace("Retrieving columns: catalog {}, schemaPattern {}, tableNamePattern {}, columnNamePattern {}",
                  catalog, database, tableNamePattern, columnNamePattern);
        return handle;
      } catch (Throwable e) {
        closeSession(sessionHandle);
        throw e;
      }
    } catch (HiveSQLException e) {
      throw getSqlException(e);
    } catch (Throwable e) {
      throw new ExploreException(e);
    }
  }

  @Override
  public QueryHandle getCatalogs() throws ExploreException, SQLException {
    startAndWait();

    try {
      Map<String, String> sessionConf = startSession();
      SessionHandle sessionHandle = openSession(sessionConf);

      try {
        OperationHandle operationHandle = cliService.getCatalogs(sessionHandle);
        QueryHandle handle = saveOperationInfo(operationHandle, sessionHandle, sessionConf, "", "");
        LOG.trace("Retrieving catalogs");
        return handle;
      } catch (Throwable e) {
        closeSession(sessionHandle);
        throw e;
      }
    } catch (HiveSQLException e) {
      throw getSqlException(e);
    } catch (Throwable e) {
      throw new ExploreException(e);
    }
  }

  @Override
  public QueryHandle getSchemas(String catalog, String schemaPattern) throws ExploreException, SQLException {
    startAndWait();

    try {
      Map<String, String> sessionConf = startSession();
      SessionHandle sessionHandle = openSession(sessionConf);

      try {
        String database = getHiveDatabase(schemaPattern);
        OperationHandle operationHandle = cliService.getSchemas(sessionHandle, catalog, database);
        QueryHandle handle = saveOperationInfo(operationHandle, sessionHandle, sessionConf, "", database);
        LOG.trace("Retrieving schemas: catalog {}, schema {}", catalog, database);
        return handle;
      } catch (Throwable e) {
        closeSession(sessionHandle);
        throw e;
      }
    } catch (HiveSQLException e) {
      throw getSqlException(e);
    } catch (Throwable e) {
      throw new ExploreException(e);
    }
  }

  @Override
  public QueryHandle getFunctions(String catalog, String schemaPattern, String functionNamePattern)
    throws ExploreException, SQLException {
    startAndWait();

    try {
      Map<String, String> sessionConf = startSession();
      SessionHandle sessionHandle = openSession(sessionConf);

      try {
        String database = getHiveDatabase(schemaPattern);
        OperationHandle operationHandle = cliService.getFunctions(sessionHandle, catalog,
                                                                  database, functionNamePattern);
        QueryHandle handle = saveOperationInfo(operationHandle, sessionHandle, sessionConf, "", database);
        LOG.trace("Retrieving functions: catalog {}, schema {}, function {}",
                  catalog, database, functionNamePattern);
        return handle;
      } catch (Throwable e) {
        closeSession(sessionHandle);
        throw e;
      }
    } catch (HiveSQLException e) {
      throw getSqlException(e);
    } catch (Throwable e) {
      throw new ExploreException(e);
    }
  }

  @Override
  public MetaDataInfo getInfo(MetaDataInfo.InfoType infoType) throws ExploreException, SQLException {
    startAndWait();

    try {
      MetaDataInfo ret = infoType.getDefaultValue();
      if (ret != null) {
        return ret;
      }

      Map<String, String> sessionConf = startSession();
      SessionHandle sessionHandle = openSession(sessionConf);

      try {
        // Convert to GetInfoType
        GetInfoType hiveInfoType = null;
        for (GetInfoType t : GetInfoType.values()) {
          if (t.name().equals("CLI_" + infoType.name())) {
            hiveInfoType = t;
            break;
          }
        }
        if (hiveInfoType == null) {
          // Should not come here, unless there is a mismatch between Explore and Hive info types.
          LOG.warn("Could not find Hive info type %s", infoType);
          return null;
        }
        GetInfoValue val = cliService.getInfo(sessionHandle, hiveInfoType);
        LOG.trace("Retrieving info: {}, got value {}", infoType, val);
        return new MetaDataInfo(val.getStringValue(), val.getShortValue(), val.getIntValue(), val.getLongValue());
      } finally {
        closeSession(sessionHandle);
      }
    } catch (HiveSQLException e) {
      throw getSqlException(e);
    } catch (IOException e) {
      throw new ExploreException(e);
    }
  }

  @Override
  public QueryHandle getTables(String catalog, String schemaPattern, String tableNamePattern,
                               List<String> tableTypes) throws ExploreException, SQLException {
    startAndWait();

    try {
      Map<String, String> sessionConf = startSession();
      SessionHandle sessionHandle = openSession(sessionConf);

      try {
        String database = getHiveDatabase(schemaPattern);
        OperationHandle operationHandle = cliService.getTables(sessionHandle, catalog, database,
                                                               tableNamePattern, tableTypes);
        QueryHandle handle = saveOperationInfo(operationHandle, sessionHandle, sessionConf, "", database);
        LOG.trace("Retrieving tables: catalog {}, schemaNamePattern {}, tableNamePattern {}, tableTypes {}",
                  catalog, database, tableNamePattern, tableTypes);
        return handle;
      } catch (Throwable e) {
        closeSession(sessionHandle);
        throw e;
      }
    } catch (HiveSQLException e) {
      throw getSqlException(e);
    } catch (Throwable e) {
      throw new ExploreException(e);
    }
  }

  @Override
  public List<TableNameInfo> getTables(@Nullable final String database) throws ExploreException {
    startAndWait();

    // TODO check if the database user is allowed to access if security is enabled
    try {
      List<String> databases;
      if (database == null) {
        databases = getMetaStoreClient().getAllDatabases();
      } else {
        databases = ImmutableList.of(getHiveDatabase(database));
      }
      ImmutableList.Builder<TableNameInfo> builder = ImmutableList.builder();
      for (String db : databases) {
        List<String> tables = getMetaStoreClient().getAllTables(db);
        for (String table : tables) {
          builder.add(new TableNameInfo(db, table));
        }
      }
      return builder.build();
    } catch (TException e) {
      throw new ExploreException("Error connecting to Hive metastore", e);
    }
  }

  @Override
  public TableInfo getTableInfo(@Nullable String database, String table)
    throws ExploreException, TableNotFoundException {
    startAndWait();

    // TODO check if the database user is allowed to access if security is enabled
    try {
      String db = database == null ? "default" : getHiveDatabase(database);

      Table tableInfo = getMetaStoreClient().getTable(db, table);
      List<FieldSchema> tableFields = tableInfo.getSd().getCols();
      // for whatever reason, it seems like the table columns for partitioned tables are not present
      // in the storage descriptor. If columns are missing, do a separate call for schema.
      if (tableFields == null || tableFields.isEmpty()) {
        // don't call .getSchema()... class not found exception if we do in the thrift code...
        tableFields = getMetaStoreClient().getFields(db, table);
      }

      ImmutableList.Builder<TableInfo.ColumnInfo> schemaBuilder = ImmutableList.builder();
      Set<String> fieldNames = Sets.newHashSet();
      for (FieldSchema column : tableFields) {
        schemaBuilder.add(new TableInfo.ColumnInfo(column.getName(), column.getType(), column.getComment()));
        fieldNames.add(column.getName());
      }

      ImmutableList.Builder<TableInfo.ColumnInfo> partitionKeysBuilder = ImmutableList.builder();
      for (FieldSchema column : tableInfo.getPartitionKeys()) {
        TableInfo.ColumnInfo columnInfo = new TableInfo.ColumnInfo(column.getName(), column.getType(),
                                                                   column.getComment());
        partitionKeysBuilder.add(columnInfo);
        // add partition keys to the schema if they are not already there,
        // since they show up when you do a 'describe <table>' command.
        if (!fieldNames.contains(column.getName())) {
          schemaBuilder.add(columnInfo);
        }
      }

      // its a cdap generated table if it uses our storage handler, or if a property is set on the table.
      String cdapName = null;
      Map<String, String> tableParameters = tableInfo.getParameters();
      if (tableParameters != null) {
        cdapName = tableParameters.get(Constants.Explore.CDAP_NAME);
      }
      // tables created after CDAP 2.6 should set the "cdap.name" property, but older ones
      // do not. So also check if it uses a cdap storage handler.
      String storageHandler = tableInfo.getParameters().get("storage_handler");
      boolean isDatasetTable = cdapName != null ||
        DatasetStorageHandler.class.getName().equals(storageHandler) ||
        StreamStorageHandler.class.getName().equals(storageHandler);

      return new TableInfo(tableInfo.getTableName(), tableInfo.getDbName(), tableInfo.getOwner(),
                           (long) tableInfo.getCreateTime() * 1000, (long) tableInfo.getLastAccessTime() * 1000,
                           tableInfo.getRetention(), partitionKeysBuilder.build(), tableInfo.getParameters(),
                           tableInfo.getTableType(), schemaBuilder.build(), tableInfo.getSd().getLocation(),
                           tableInfo.getSd().getInputFormat(), tableInfo.getSd().getOutputFormat(),
                           tableInfo.getSd().isCompressed(), tableInfo.getSd().getNumBuckets(),
                           tableInfo.getSd().getSerdeInfo().getSerializationLib(),
                           tableInfo.getSd().getSerdeInfo().getParameters(), isDatasetTable);
    } catch (NoSuchObjectException e) {
      throw new TableNotFoundException(e);
    } catch (TException e) {
      throw new ExploreException(e);
    }
  }

  @Override
  public QueryHandle getTableTypes() throws ExploreException, SQLException {
    startAndWait();

    try {
      Map<String, String> sessionConf = startSession();
      SessionHandle sessionHandle = openSession(sessionConf);

      try {
        OperationHandle operationHandle = cliService.getTableTypes(sessionHandle);
        QueryHandle handle = saveOperationInfo(operationHandle, sessionHandle, sessionConf, "", "");
        LOG.trace("Retrieving table types");
        return handle;
      } catch (Throwable e) {
        closeSession(sessionHandle);
        throw e;
      }
    } catch (HiveSQLException e) {
      throw getSqlException(e);
    } catch (Throwable e) {
      throw new ExploreException(e);
    }
  }

  @Override
  public QueryHandle getTypeInfo() throws ExploreException, SQLException {
    startAndWait();

    try {
      Map<String, String> sessionConf = startSession();
      SessionHandle sessionHandle = openSession(sessionConf);

      try {
        OperationHandle operationHandle = cliService.getTypeInfo(sessionHandle);
        QueryHandle handle = saveOperationInfo(operationHandle, sessionHandle, sessionConf, "", "");
        LOG.trace("Retrieving type info");
        return handle;
      } catch (Throwable e) {
        closeSession(sessionHandle);
        throw e;
      }
    } catch (HiveSQLException e) {
      throw getSqlException(e);
    } catch (Throwable e) {
      throw new ExploreException(e);
    }
  }

  @Override
  public QueryHandle createNamespace(Id.Namespace namespace) throws ExploreException, SQLException {
    startAndWait();

    try {
      String namespaceId = namespace.getId();

      // Even with the "IF NOT EXISTS" in the create command, Hive still logs a non-fatal warning internally
      // when attempting to create the "default" namsepace (since it already exists in Hive).
      // This check prevents the extra warn log.
      if (namespaceId.equals(Constants.DEFAULT_NAMESPACE)) {
        return QueryHandle.NO_OP;
      }

      Map<String, String> sessionConf = startSession();
      SessionHandle sessionHandle = cliService.openSession("", "", sessionConf);

      // "IF NOT EXISTS" so that this operation is idempotent.
      String statement = String.format("CREATE DATABASE IF NOT EXISTS %s", getHiveDatabase(namespace.getId()));
      OperationHandle operationHandle = doExecute(sessionHandle, statement);
      QueryHandle handle = saveOperationInfo(operationHandle, sessionHandle, sessionConf, statement, namespaceId);
      LOG.trace("Creating database {} with handle {}", namespaceId, handle);
      return handle;
    } catch (HiveSQLException e) {
      throw getSqlException(e);
    } catch (Throwable e) {
      throw new ExploreException(e);
    }
  }

  @Override
  public QueryHandle deleteNamespace(Id.Namespace namespace) throws ExploreException, SQLException {
    startAndWait();

    try {
      Map<String, String> sessionConf = startSession();
      // It looks like the username and password below is not used when security is disabled in Hive Server2.
      SessionHandle sessionHandle = openSession(sessionConf);

      String database = getHiveDatabase(namespace.getId());
      String statement = String.format("DROP DATABASE %s", database);
      OperationHandle operationHandle = doExecute(sessionHandle, statement);
      QueryHandle handle = saveOperationInfo(operationHandle, sessionHandle, sessionConf, statement, database);
      LOG.trace("Creating database {} with handle {}", database, handle);
      return handle;
    } catch (HiveSQLException e) {
      throw getSqlException(e);
    } catch (Throwable e) {
      throw new ExploreException(e);
    }
  }

  @Override
  public QueryHandle execute(Id.Namespace namespace, String statement) throws ExploreException, SQLException {
    return execute(getHiveDatabase(namespace.getId()), statement);
  }

  // visible solely for upgrades and upgrade tests,
  // where we want to use the old default database and not a cdap database
  @VisibleForTesting
  public QueryHandle execute(String database, String statement) throws ExploreException, SQLException {
    startAndWait();

    try {
      Map<String, String> sessionConf = startSession(namespace);
      // It looks like the username and password below is not used when security is disabled in Hive Server2.
      SessionHandle sessionHandle = openSession(sessionConf);
      try {
        // Switch database to the one being passed in.
        SessionState.get().setCurrentDatabase(database);

        OperationHandle operationHandle = doExecute(sessionHandle, statement);
        QueryHandle handle = saveOperationInfo(operationHandle, sessionHandle, sessionConf,
                                               statement, database);
        LOG.trace("Executing statement: {} with handle {}", statement, handle);
        return handle;
      } catch (Throwable e) {
        closeSession(sessionHandle);
        throw e;
      }
    } catch (HiveSQLException e) {
      throw getSqlException(e);
    } catch (Throwable e) {
      throw new ExploreException(e);
    }
  }

  @Override
  public QueryStatus getStatus(QueryHandle handle) throws ExploreException, HandleNotFoundException, SQLException {
    startAndWait();

    InactiveOperationInfo inactiveOperationInfo = inactiveHandleCache.getIfPresent(handle);
    if (inactiveOperationInfo != null) {
      // Operation has been made inactive, so return the saved status.
      LOG.trace("Returning saved status for inactive handle {}", handle);
      return inactiveOperationInfo.getStatus();
    }

    try {
      // Fetch status from Hive
      QueryStatus status = fetchStatus(getOperationHandle(handle));
      LOG.trace("Status of handle {} is {}", handle, status);

      // No results or error, so can be timed out aggressively
      if (status.getStatus() == QueryStatus.OpStatus.FINISHED && !status.hasResults()) {
        // In case of a query that writes to a Dataset, we will always fall into this condition,
        // and timing out aggressively will also close the transaction and make the writes visible
        timeoutAggresively(handle, getResultSchema(handle), status);
      } else if (status.getStatus() == QueryStatus.OpStatus.ERROR) {
        // getResultSchema will fail if the query is in error
        timeoutAggresively(handle, ImmutableList.<ColumnDesc>of(), status);
      }
      return status;
    } catch (HiveSQLException e) {
      throw getSqlException(e);
    }
  }

  @Override
  public List<QueryResult> nextResults(QueryHandle handle, int size)
    throws ExploreException, HandleNotFoundException, SQLException {
    startAndWait();

    InactiveOperationInfo inactiveOperationInfo = inactiveHandleCache.getIfPresent(handle);
    if (inactiveOperationInfo != null) {
      // Operation has been made inactive, so all results should have been fetched already - return empty list.
      LOG.trace("Returning empty result for inactive handle {}", handle);
      return ImmutableList.of();
    }

    Lock nextLock = getOperationInfo(handle).getNextLock();
    nextLock.lock();
    try {
      // Fetch results from Hive
      LOG.trace("Getting results for handle {}", handle);
      OperationHandle opHandle = getOperationHandle(handle);
      List<QueryResult> results = fetchNextResults(opHandle, size);
      QueryStatus status = getStatus(handle);
      if (results.isEmpty() && status.getStatus() == QueryStatus.OpStatus.FINISHED) {
        // Since operation has fetched all the results, handle can be timed out aggressively.
        timeoutAggresively(handle, getResultSchema(handle), status);
      }
      return results;
    } catch (HiveSQLException e) {
      throw getSqlException(e);
    } finally {
      nextLock.unlock();
    }
  }

  protected List<QueryResult> fetchNextResults(OperationHandle operationHandle, int size)
    throws HiveSQLException, ExploreException, HandleNotFoundException {
    startAndWait();

    try {
      if (operationHandle.hasResultSet()) {
        // Rowset is an interface in Hive 13, but a class in Hive 12, so we use reflection
        // so that the compiler does not make assumption on the return type of fetchResults
        Object rowSet = getCliService().fetchResults(operationHandle, FetchOrientation.FETCH_NEXT, size);

        ImmutableList.Builder<QueryResult> rowsBuilder = ImmutableList.builder();
        // if it's the interface
        if (rowSet instanceof Iterable) {
          for (Object[] row : (Iterable<Object[]>) rowSet) {
            List<Object> cols = Lists.newArrayList();
            for (int i = 0; i < row.length; i++) {
              cols.add(row[i]);
            }
            rowsBuilder.add(new QueryResult(cols));
          }
        } else {
          // otherwise do nasty thrift stuff
          Class rowSetClass = Class.forName("org.apache.hive.service.cli.RowSet");
          Method toTRowSetMethod = rowSetClass.getMethod("toTRowSet");
          TRowSet tRowSet = (TRowSet) toTRowSetMethod.invoke(rowSet);
          for (TRow tRow : tRowSet.getRows()) {
            List<Object> cols = Lists.newArrayList();
            for (TColumnValue tColumnValue : tRow.getColVals()) {
              cols.add(tColumnToObject(tColumnValue));
            }
            rowsBuilder.add(new QueryResult(cols));
          }
        }
        return rowsBuilder.build();
      } else {
        return Collections.emptyList();
      }
    } catch (ClassNotFoundException e) {
      throw Throwables.propagate(e);
    } catch (NoSuchMethodException e) {
      throw Throwables.propagate(e);
    } catch (InvocationTargetException e) {
      throw Throwables.propagate(e);
    } catch (IllegalAccessException e) {
      throw Throwables.propagate(e);
    }
  }

  @Override
  public List<QueryResult> previewResults(QueryHandle handle)
    throws ExploreException, HandleNotFoundException, SQLException {
    startAndWait();

    if (inactiveHandleCache.getIfPresent(handle) != null) {
      throw new HandleNotFoundException("Query is inactive.", true);
    }

    OperationInfo operationInfo = getOperationInfo(handle);
    Lock previewLock = operationInfo.getPreviewLock();
    previewLock.lock();
    try {
      File previewFile = operationInfo.getPreviewFile();
      if (previewFile != null) {
        try {
          Reader reader = Files.newReader(previewFile, Charsets.UTF_8);
          try {
            return GSON.fromJson(reader, new TypeToken<List<QueryResult>>() { }.getType());
          } finally {
            Closeables.closeQuietly(reader);
          }
        } catch (FileNotFoundException e) {
          LOG.error("Could not retrieve preview result file {}", previewFile, e);
          throw new ExploreException(e);
        }
      }

      try {
        // Create preview results for query
        previewFile = new File(previewsDir, handle.getHandle());
        FileWriter fileWriter = new FileWriter(previewFile);
        try {
          List<QueryResult> results = nextResults(handle, PREVIEW_COUNT);
          GSON.toJson(results, fileWriter);
          operationInfo.setPreviewFile(previewFile);
          return results;
        } finally {
          Closeables.closeQuietly(fileWriter);
        }
      } catch (IOException e) {
        LOG.error("Could not write preview results into file", e);
        throw new ExploreException(e);
      }
    } finally {
      previewLock.unlock();
    }

  }

  @Override
  public List<ColumnDesc> getResultSchema(QueryHandle handle)
    throws ExploreException, HandleNotFoundException, SQLException {
    startAndWait();

    try {
      InactiveOperationInfo inactiveOperationInfo = inactiveHandleCache.getIfPresent(handle);
      if (inactiveOperationInfo != null) {
        // Operation has been made inactive, so return saved schema.
        LOG.trace("Returning saved schema for inactive handle {}", handle);
        return inactiveOperationInfo.getSchema();
      }

      // Fetch schema from hive
      LOG.trace("Getting schema for handle {}", handle);
      OperationHandle operationHandle = getOperationHandle(handle);
      return getResultSchemaInternal(operationHandle);
    } catch (HiveSQLException e) {
      throw getSqlException(e);
    }
  }

  protected List<ColumnDesc> getResultSchemaInternal(OperationHandle operationHandle) throws SQLException {
    ImmutableList.Builder<ColumnDesc> listBuilder = ImmutableList.builder();
    if (operationHandle.hasResultSet()) {
      TableSchema tableSchema = cliService.getResultSetMetadata(operationHandle);
      for (ColumnDescriptor colDesc : tableSchema.getColumnDescriptors()) {
        listBuilder.add(new ColumnDesc(colDesc.getName(), colDesc.getTypeName(),
                                       colDesc.getOrdinalPosition(), colDesc.getComment()));
      }
    }
    return listBuilder.build();
  }

  /**
   * Cancel a running Hive operation. After the operation moves into a {@link QueryStatus.OpStatus#CANCELED},
   * {@link #close(QueryHandle)} needs to be called to release resources.
   *
   * @param handle handle returned by {@link Explore#execute(Id.Namespace, String)}.
   * @throws ExploreException on any error cancelling operation.
   * @throws HandleNotFoundException when handle is not found.
   * @throws SQLException if there are errors in the SQL statement.
   */
  void cancelInternal(QueryHandle handle) throws ExploreException, HandleNotFoundException, SQLException {
    try {
      InactiveOperationInfo inactiveOperationInfo = inactiveHandleCache.getIfPresent(handle);
      if (inactiveOperationInfo != null) {
        // Operation has been made inactive, so no point in cancelling it.
        LOG.trace("Not running cancel for inactive handle {}", handle);
        return;
      }

      LOG.trace("Cancelling operation {}", handle);
      cliService.cancelOperation(getOperationHandle(handle));
    } catch (HiveSQLException e) {
      throw getSqlException(e);
    }
  }

  @Override
  public void close(QueryHandle handle) throws ExploreException, HandleNotFoundException {
    startAndWait();
    inactiveHandleCache.invalidate(handle);
    activeHandleCache.invalidate(handle);
    DatasetAccessor.closeQuery(handle);
  }

  @Override
  public List<QueryInfo> getQueries(Id.Namespace namespace) throws ExploreException, SQLException {
    startAndWait();

    List<QueryInfo> result = Lists.newArrayList();
    for (Map.Entry<QueryHandle, OperationInfo> entry : activeHandleCache.asMap().entrySet()) {
      try {
        if (entry.getValue().getNamespace().equals(namespace.getId())) {
          // we use empty query statement for get tables, get schemas, we don't need to return it this method call.
          if (!entry.getValue().getStatement().isEmpty()) {
            QueryStatus status = getStatus(entry.getKey());
            result.add(new QueryInfo(entry.getValue().getTimestamp(), entry.getValue().getStatement(),
                                     entry.getKey(), status, true));
          }
        }
      } catch (HandleNotFoundException e) {
        // ignore the handle not found exception. this method returns all queries and handle, if the
        // handle is removed from the internal cache, then there is no point returning them from here.
      }
    }

    for (Map.Entry<QueryHandle, InactiveOperationInfo> entry : inactiveHandleCache.asMap().entrySet()) {
      try {
        if (entry.getValue().getNamespace().equals(namespace.getId())) {
          // we use empty query statement for get tables, get schemas, we don't need to return it this method call.
          if (!entry.getValue().getStatement().isEmpty()) {
            QueryStatus status = getStatus(entry.getKey());
            result.add(new QueryInfo(entry.getValue().getTimestamp(),
                                     entry.getValue().getStatement(), entry.getKey(), status, false));
          }
        }
      } catch (HandleNotFoundException e) {
        // ignore the handle not found exception. this method returns all queries and handle, if the
        // handle is removed from the internal cache, then there is no point returning them from here.
      }
    }
    Collections.sort(result);
    return result;
  }

  @Override
  public void upgrade() throws Exception {
    // all old CDAP tables used to be in the default database
    LOG.info("Checking for tables that need upgrade...");
    List<TableNameInfo> tables = getTables("default");
    for (TableNameInfo tableNameInfo : tables) {
      String tableName = tableNameInfo.getTableName();
      TableInfo tableInfo = getTableInfo(tableNameInfo.getDatabaseName(), tableName);
      if (!requiresUpgrade(tableInfo)) {
        continue;
      }

      String storageHandler = tableInfo.getParameters().get("storage_handler");
      if (StreamStorageHandler.class.getName().equals(storageHandler)) {
        LOG.info("Upgrading stream table {}", tableName);
        upgradeStreamTable(tableInfo);
      } else if (DatasetStorageHandler.class.getName().equals(storageHandler)) {
        LOG.info("Upgrading record scannable dataset table {}.", tableName);
        upgradeRecordScannableTable(tableInfo);
      } else {
        LOG.info("Upgrading file set table {}.", tableName);
        // handle filesets differently since they can have partitions, and dropping the table will remove all partitions
        upgradeFilesetTable(tableInfo);
      }
    }
  }

  private void upgradeFilesetTable(TableInfo tableInfo) throws Exception {
    // these were only available starting from CDAP 2.7, which has the cdap name in table properties
    String dsName = tableInfo.getParameters().get(Constants.Explore.CDAP_NAME);
    // except the name was always prefixed by cdap.user.<name>
    dsName = dsName.substring("cdap.user.".length(), dsName.length());
    Id.DatasetInstance datasetID = Id.DatasetInstance.from(Constants.DEFAULT_NAMESPACE_ID, dsName);
    DatasetSpecification spec = datasetFramework.getDatasetSpec(datasetID);

    // enable the new table
    enableDataset(datasetID, spec);

    Dataset dataset = ExploreServiceUtils.instantiateDataset(datasetFramework, datasetID);
    // if this is a time partitioned file set, we need to add all partitions
    if (dataset instanceof TimePartitionedFileSet) {
      TimePartitionedFileSet tpfs = (TimePartitionedFileSet) dataset;
      Map<PartitionKey, String> partitions = tpfs.getPartitions(null);
      if (!partitions.isEmpty()) {
        QueryHandle handle = exploreTableService.addPartitions(datasetID, tpfs.getPartitions(null));
        QueryStatus status = waitForCompletion(handle);
        // if add partitions failed, stop
        if (status.getStatus() != QueryStatus.OpStatus.FINISHED) {
          throw new ExploreException("Failed to add all partitions to dataset " + datasetID);
        }
      }
    }
    // now it is safe to drop the old table
    dropTable(tableInfo.getTableName());
  }

  private void upgradeRecordScannableTable(TableInfo tableInfo) throws Exception {
    // get the dataset name from the serde properties.
    Map<String, String> serdeProperties = tableInfo.getSerdeParameters();
    String datasetName = serdeProperties.get(Constants.Explore.DATASET_NAME);
    // except the name was always prefixed by cdap.user.<name>
    datasetName = datasetName.substring("cdap.user.".length(), datasetName.length());
    Id.DatasetInstance datasetID = Id.DatasetInstance.from(Constants.DEFAULT_NAMESPACE_ID, datasetName);
    DatasetSpecification spec = datasetFramework.getDatasetSpec(datasetID);

    // if there are no partitions, we can just enable the new table and drop the old one.
    enableDataset(datasetID, spec);
    dropTable(tableInfo.getTableName());
  }

  private void enableDataset(Id.DatasetInstance datasetID, DatasetSpecification spec) throws Exception {
    LOG.info("Enabling exploration on dataset {}", datasetID);
    QueryHandle enableHandle = exploreTableService.enableDataset(datasetID, spec);
    // wait until enable is done
    QueryStatus status = waitForCompletion(enableHandle);
    // if enable failed, stop
    if (status.getStatus() != QueryStatus.OpStatus.FINISHED) {
      throw new ExploreException("Failed to enable exploration of dataset " + datasetID);
    }
  }

  private void dropTable(String tableName) throws Exception {
    LOG.info("Dropping old upgraded table {}", tableName);
    QueryHandle disableHandle = execute("default", "DROP TABLE IF EXISTS " + tableName);
    // make sure disable finished
    QueryStatus status = waitForCompletion(disableHandle);
    if (status.getStatus() != QueryStatus.OpStatus.FINISHED) {
      throw new ExploreException("Failed to disable old Hive table " + tableName);
    }
  }

  private void upgradeStreamTable(TableInfo tableInfo) throws Exception {
    // get the stream name from the serde properties.
    Map<String, String> serdeProperties = tableInfo.getSerdeParameters();
    String streamName = serdeProperties.get(Constants.Explore.STREAM_NAME);
    Id.Stream streamID = Id.Stream.from(Constants.DEFAULT_NAMESPACE_ID, streamName);

    // enable the table in the default namespace
    LOG.info("Enabling exploration on stream {}", streamID);
    QueryHandle enableHandle = exploreTableService.enableStream(streamID, streamAdmin.getConfig(streamID));
    // wait til enable is done
    QueryStatus status = waitForCompletion(enableHandle);
    // if enable failed, stop
    if (status.getStatus() != QueryStatus.OpStatus.FINISHED) {
      throw new ExploreException("Failed to enable exploration of stream " + streamID);
    }

    // safe to disable old table now
    dropTable(tableInfo.getTableName());
  }

  private QueryStatus waitForCompletion(QueryHandle handle) throws HandleNotFoundException, SQLException,
    ExploreException, InterruptedException {
    QueryStatus status = getStatus(handle);
    while (!status.getStatus().isDone()) {
      TimeUnit.SECONDS.sleep(1);
      status = getStatus(handle);
    }
    return status;
  }

  private boolean requiresUpgrade(TableInfo tableInfo) {
    // if this is a cdap dataset.
    if (tableInfo.isBackedByDataset()) {
      String cdapVersion = tableInfo.getParameters().get(Constants.Explore.CDAP_VERSION);
      // for now, good enough to check if it contains the version or not.
      // In the future we can actually do version comparison with ProjectInfo.Version
      return cdapVersion == null;
    }
    return false;
  }

  void closeInternal(QueryHandle handle, OperationInfo opInfo)
    throws ExploreException, HandleNotFoundException, SQLException {
    try {
      LOG.trace("Closing operation {}", handle);
      cliService.closeOperation(opInfo.getOperationHandle());
    } catch (HiveSQLException e) {
      throw getSqlException(e);
    } finally {
      try {
        closeSession(opInfo.getSessionHandle());
      } finally {
        cleanUp(handle, opInfo);
      }
    }
  }

  private SessionHandle openSession(Map<String, String> sessionConf) throws HiveSQLException {
    SessionHandle sessionHandle = cliService.openSession("", "", sessionConf);
    try {
      HiveStreamRedirector.redirectToLogger(SessionState.get());
    } catch (Throwable t) {
      LOG.error("Error redirecting Hive output streams to logs.", t);
    }

    return sessionHandle;
  }

  private void closeSession(SessionHandle sessionHandle) {
    try {
      cliService.closeSession(sessionHandle);
    } catch (Throwable e) {
      LOG.error("Got error closing session", e);
    }
  }

  private String getHiveDatabase(String namespace) {
    // null namespace implies that the operation happens across all databases
    if (namespace == null) {
      return null;
    }
    return namespace.equals(Constants.DEFAULT_NAMESPACE) ? namespace : String.format("cdap_%s", namespace);
  }

  /**
   * Starts a long running transaction, and also sets up session configuration.
   * @return configuration for a hive session that contains a transaction, and serialized CDAP configuration and
   * HBase configuration. This will be used by the map-reduce tasks started by Hive.
   * @throws IOException
   */
  protected Map<String, String> startSession() throws IOException {
    return startSession(null);
  }

  protected Map<String, String> startSession(Id.Namespace namespace) throws IOException {
    Map<String, String> sessionConf = Maps.newHashMap();

    QueryHandle queryHandle = QueryHandle.generate();
    sessionConf.put(Constants.Explore.QUERY_ID, queryHandle.getHandle());

    String schedulerQueue = namespace != null ? schedulerQueueResolver.getQueue(namespace)
                                              : schedulerQueueResolver.getDefaultQueue();

    if (schedulerQueue != null) {
      sessionConf.put(JobContext.QUEUE_NAME, schedulerQueue);
    }

    Transaction tx = startTransaction();
    ConfigurationUtil.set(sessionConf, Constants.Explore.TX_QUERY_KEY, TxnCodec.INSTANCE, tx);
    ConfigurationUtil.set(sessionConf, Constants.Explore.CCONF_KEY, CConfCodec.INSTANCE, cConf);
    ConfigurationUtil.set(sessionConf, Constants.Explore.HCONF_KEY, HConfCodec.INSTANCE, hConf);

    return sessionConf;
  }



  /**
   * Returns {@link OperationHandle} associated with Explore {@link QueryHandle}.
   * @param handle explore handle.
   * @return OperationHandle.
   * @throws ExploreException
   */
  protected OperationHandle getOperationHandle(QueryHandle handle) throws ExploreException, HandleNotFoundException {
    return getOperationInfo(handle).getOperationHandle();
  }

  /**
   * Saves information associated with an Hive operation.
   * @param operationHandle {@link OperationHandle} of the Hive operation running.
   * @param sessionHandle {@link SessionHandle} for the Hive operation running.
   * @param sessionConf configuration for the session running the Hive operation.
   * @param statement SQL statement executed with the call.
   * @return {@link QueryHandle} that represents the Hive operation being run.
   */
  protected QueryHandle saveOperationInfo(OperationHandle operationHandle, SessionHandle sessionHandle,
                                          Map<String, String> sessionConf, String statement, String namespace) {
    QueryHandle handle = QueryHandle.fromId(sessionConf.get(Constants.Explore.QUERY_ID));
    activeHandleCache.put(handle, new OperationInfo(sessionHandle, operationHandle, sessionConf, statement, namespace));
    return handle;
  }

  /**
   * Called after a handle has been used to fetch all its results. This handle can be timed out aggressively.
   * It also closes associated transaction.
   *
   * @param handle operation handle.
   */
  private void timeoutAggresively(QueryHandle handle, List<ColumnDesc> schema, QueryStatus status)
    throws HandleNotFoundException {
    OperationInfo opInfo = activeHandleCache.getIfPresent(handle);
    if (opInfo == null) {
      LOG.trace("Could not find OperationInfo for handle {}, it might already have been moved to inactive list",
                handle);
      return;
    }

    closeTransaction(handle, opInfo);

    LOG.trace("Timing out handle {} aggressively", handle);
    inactiveHandleCache.put(handle, new InactiveOperationInfo(opInfo, schema, status));
    activeHandleCache.invalidate(handle);
  }

  private OperationInfo getOperationInfo(QueryHandle handle) throws HandleNotFoundException {
    // First look in running handles and handles that still can be fetched.
    OperationInfo opInfo = activeHandleCache.getIfPresent(handle);
    if (opInfo != null) {
      return opInfo;
    }
    throw new HandleNotFoundException("Invalid handle provided");
  }

  /**
   * Cleans up the metadata associated with active {@link QueryHandle}. It also closes associated transaction.
   * @param handle handle of the running Hive operation.
   */
  protected void cleanUp(QueryHandle handle, OperationInfo opInfo) {
    try {
      if (opInfo.getPreviewFile() != null) {
        opInfo.getPreviewFile().delete();
      }
      closeTransaction(handle, opInfo);
    } finally {
      activeHandleCache.invalidate(handle);
    }
  }

  private Transaction startTransaction() throws IOException {
    Transaction tx = txClient.startLong();
    LOG.trace("Transaction {} started.", tx);
    return tx;
  }

  private void closeTransaction(QueryHandle handle, OperationInfo opInfo) {
    try {
      String txCommitted = opInfo.getSessionConf().get(Constants.Explore.TX_QUERY_CLOSED);
      if (txCommitted != null && Boolean.parseBoolean(txCommitted)) {
        LOG.trace("Transaction for handle {} has already been closed", handle);
        return;
      }

      Transaction tx = ConfigurationUtil.get(opInfo.getSessionConf(),
                                             Constants.Explore.TX_QUERY_KEY,
                                             TxnCodec.INSTANCE);
      LOG.trace("Closing transaction {} for handle {}", tx, handle);

      // Even if changes are empty, we still commit the tx to take care of
      // any side effect changes that SplitReader may have.
      if (!(txClient.commit(tx))) {
        txClient.abort(tx);
        LOG.info("Aborting transaction: {}", tx);
      }
      opInfo.getSessionConf().put(Constants.Explore.TX_QUERY_CLOSED, "true");
    } catch (Throwable e) {
      LOG.error("Got exception while closing transaction.", e);
    }
  }

  private void runCacheCleanup() {
    LOG.trace("Running cache cleanup");
    activeHandleCache.cleanUp();
    inactiveHandleCache.cleanUp();
  }

  // Hive wraps all exceptions, including SQL exceptions in HiveSQLException. We would like to surface the SQL
  // exception to the user, and not other Hive server exceptions. We are using a heuristic to determine whether a
  // HiveSQLException is a SQL exception or not by inspecting the SQLState of HiveSQLException. If SQLState is not
  // null then we surface the SQL exception.
  private RuntimeException getSqlException(HiveSQLException e) throws ExploreException, SQLException {
    if (e.getSQLState() != null) {
      throw e;
    }
    throw new ExploreException(e);
  }

  protected Object tColumnToObject(TColumnValue tColumnValue) throws ExploreException {
    if (tColumnValue.isSetBoolVal()) {
      return tColumnValue.getBoolVal().isValue();
    } else if (tColumnValue.isSetByteVal()) {
      return tColumnValue.getByteVal().getValue();
    } else if (tColumnValue.isSetDoubleVal()) {
      return tColumnValue.getDoubleVal().getValue();
    } else if (tColumnValue.isSetI16Val()) {
      return tColumnValue.getI16Val().getValue();
    } else if (tColumnValue.isSetI32Val()) {
      return tColumnValue.getI32Val().getValue();
    } else if (tColumnValue.isSetI64Val()) {
      return tColumnValue.getI64Val().getValue();
    } else if (tColumnValue.isSetStringVal()) {
      return tColumnValue.getStringVal().getValue();
    }
    throw new ExploreException("Unknown column value encountered: " + tColumnValue);
  }

  /**
  * Helper class to store information about a Hive operation in progress.
  */
  static class OperationInfo {
    private final SessionHandle sessionHandle;
    private final OperationHandle operationHandle;
    private final Map<String, String> sessionConf;
    private final String statement;
    private final long timestamp;
    private final String namespace;
    private final Lock nextLock = new ReentrantLock();
    private final Lock previewLock = new ReentrantLock();

    private File previewFile;

    OperationInfo(SessionHandle sessionHandle, OperationHandle operationHandle,
                  Map<String, String> sessionConf, String statement, String namespace) {
      this.sessionHandle = sessionHandle;
      this.operationHandle = operationHandle;
      this.sessionConf = sessionConf;
      this.statement = statement;
      this.timestamp = System.currentTimeMillis();
      this.previewFile = null;
      this.namespace = namespace;
    }

    OperationInfo(SessionHandle sessionHandle, OperationHandle operationHandle,
                  Map<String, String> sessionConf, String statement, long timestamp, String namespace) {
      this.sessionHandle = sessionHandle;
      this.operationHandle = operationHandle;
      this.sessionConf = sessionConf;
      this.statement = statement;
      this.timestamp = timestamp;
      this.namespace = namespace;
    }

    public SessionHandle getSessionHandle() {
      return sessionHandle;
    }

    public OperationHandle getOperationHandle() {
      return operationHandle;
    }

    public Map<String, String> getSessionConf() {
      return sessionConf;
    }

    public String getStatement() {
      return statement;
    }

    public long getTimestamp() {
      return timestamp;
    }

    public File getPreviewFile() {
      return previewFile;
    }

    public void setPreviewFile(File previewFile) {
      this.previewFile = previewFile;
    }

    public Lock getNextLock() {
      return nextLock;
    }

    public Lock getPreviewLock() {
      return previewLock;
    }

    public String getNamespace() {
      return namespace;
    }
  }

  private static final class InactiveOperationInfo extends OperationInfo {
    private final List<ColumnDesc> schema;
    private final QueryStatus status;

    private InactiveOperationInfo(OperationInfo operationInfo, List<ColumnDesc> schema, QueryStatus status) {
      super(operationInfo.getSessionHandle(), operationInfo.getOperationHandle(),
            operationInfo.getSessionConf(), operationInfo.getStatement(),
            operationInfo.getTimestamp(), operationInfo.getNamespace());
      this.schema = schema;
      this.status = status;
    }

    public List<ColumnDesc> getSchema() {
      return schema;
    }

    public QueryStatus getStatus() {
      return status;
    }
  }
}<|MERGE_RESOLUTION|>--- conflicted
+++ resolved
@@ -16,16 +16,13 @@
 
 package co.cask.cdap.explore.service.hive;
 
-<<<<<<< HEAD
 import co.cask.cdap.api.dataset.Dataset;
 import co.cask.cdap.api.dataset.DatasetSpecification;
 import co.cask.cdap.api.dataset.lib.PartitionKey;
 import co.cask.cdap.api.dataset.lib.TimePartitionedFileSet;
-=======
 import co.cask.cdap.app.runtime.scheduler.SchedulerQueueResolver;
 import co.cask.cdap.app.store.Store;
 import co.cask.cdap.app.store.StoreFactory;
->>>>>>> f42f52b6
 import co.cask.cdap.common.conf.CConfiguration;
 import co.cask.cdap.common.conf.Constants;
 import co.cask.cdap.data2.dataset2.DatasetFramework;
@@ -697,13 +694,6 @@
 
   @Override
   public QueryHandle execute(Id.Namespace namespace, String statement) throws ExploreException, SQLException {
-    return execute(getHiveDatabase(namespace.getId()), statement);
-  }
-
-  // visible solely for upgrades and upgrade tests,
-  // where we want to use the old default database and not a cdap database
-  @VisibleForTesting
-  public QueryHandle execute(String database, String statement) throws ExploreException, SQLException {
     startAndWait();
 
     try {
@@ -712,11 +702,11 @@
       SessionHandle sessionHandle = openSession(sessionConf);
       try {
         // Switch database to the one being passed in.
-        SessionState.get().setCurrentDatabase(database);
+        SessionState.get().setCurrentDatabase(namespace.getId());
 
         OperationHandle operationHandle = doExecute(sessionHandle, statement);
         QueryHandle handle = saveOperationInfo(operationHandle, sessionHandle, sessionConf,
-                                               statement, database);
+                                               statement, namespace.getId());
         LOG.trace("Executing statement: {} with handle {}", statement, handle);
         return handle;
       } catch (Throwable e) {
@@ -1081,7 +1071,7 @@
 
   private void dropTable(String tableName) throws Exception {
     LOG.info("Dropping old upgraded table {}", tableName);
-    QueryHandle disableHandle = execute("default", "DROP TABLE IF EXISTS " + tableName);
+    QueryHandle disableHandle = execute(Constants.DEFAULT_NAMESPACE_ID, "DROP TABLE IF EXISTS " + tableName);
     // make sure disable finished
     QueryStatus status = waitForCompletion(disableHandle);
     if (status.getStatus() != QueryStatus.OpStatus.FINISHED) {
