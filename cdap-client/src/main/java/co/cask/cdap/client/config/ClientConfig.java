--- conflicted
+++ resolved
@@ -64,12 +64,8 @@
   private Supplier<AccessToken> accessToken;
   private boolean verifySSLCert;
 
-<<<<<<< HEAD
-  private ClientConfig(String hostname, int port, Id.Namespace namespace, boolean sslEnabled, int unavailableRetryLimit,
-=======
   private ClientConfig(String hostname, int port, Id.Namespace namespace, boolean sslEnabled,
                        int unavailableRetryLimit,
->>>>>>> 8c87e303
                        String apiVersion, Supplier<AccessToken> accessToken, boolean verifySSLCert,
                        HttpRequestConfig defaultHttpConfig, HttpRequestConfig uploadHttpConfig) {
     this.hostname = hostname;
@@ -112,18 +108,17 @@
     return resolveURL(Constants.Gateway.API_VERSION_3_TOKEN, path);
   }
 
-<<<<<<< HEAD
   public URL resolveURLV3(String format, Object... args) throws MalformedURLException {
     return resolveURL(Constants.Gateway.API_VERSION_3_TOKEN, String.format(format, args));
   }
 
   private URL resolveURL(String apiVersion, String path) throws MalformedURLException {
     return getBaseURI().resolve("/" + apiVersion + "/" + path).toURL();
-=======
+  }
+
   private URL resolveNamespacedURL(String apiVersion, Id.Namespace namespace,
                                    String path) throws MalformedURLException {
     return getBaseURI().resolve("/" + apiVersion + "/namespaces/" + namespace.getId() + "/" + path).toURL();
->>>>>>> 8c87e303
   }
 
   /**
@@ -135,15 +130,11 @@
    * @throws MalformedURLException
    */
   public URL resolveNamespacedURLV3(String path) throws MalformedURLException {
-    return resolveNamespacedURL(Constants.Gateway.API_VERSION_3_TOKEN, namespace.getId(), path);
+    return resolveNamespacedURL(Constants.Gateway.API_VERSION_3_TOKEN, namespace, path);
   }
 
   public URL resolveNamespacedURLV3(String format, Object... args) throws MalformedURLException {
-    return resolveNamespacedURL(Constants.Gateway.API_VERSION_3_TOKEN, namespace.getId(), String.format(format, args));
-  }
-
-  private URL resolveNamespacedURL(String apiVersion, String namespace, String path) throws MalformedURLException {
-    return getBaseURI().resolve("/" + apiVersion + "/namespaces/" + namespace + "/" + path).toURL();
+    return resolveNamespacedURL(Constants.Gateway.API_VERSION_3_TOKEN, namespace, String.format(format, args));
   }
 
   /**
@@ -273,11 +264,7 @@
 
     private String hostname = DEFAULT_HOST;
     private Optional<Integer> port = Optional.absent();
-<<<<<<< HEAD
     private Id.Namespace namespace = Constants.DEFAULT_NAMESPACE_ID;
-=======
-    private Id.Namespace namespace = Id.Namespace.from(Constants.DEFAULT_NAMESPACE);
->>>>>>> 8c87e303
     private boolean sslEnabled = DEFAULT_SSL_ENABLED;
     private String apiVersion = DEFAULT_VERSION;
     private Supplier<AccessToken> accessToken = Suppliers.ofInstance(null);
