/*
 * Copyright 2012-2014 Continuuity, Inc.
 *
 * Licensed under the Apache License, Version 2.0 (the "License"); you may not
 * use this file except in compliance with the License. You may obtain a copy of
 * the License at
 *
 * http://www.apache.org/licenses/LICENSE-2.0
 *
 * Unless required by applicable law or agreed to in writing, software
 * distributed under the License is distributed on an "AS IS" BASIS, WITHOUT
 * WARRANTIES OR CONDITIONS OF ANY KIND, either express or implied. See the
 * License for the specific language governing permissions and limitations under
 * the License.
 */

package com.continuuity.explore.jdbc;

import com.continuuity.explore.client.ExploreClient;

import com.google.common.collect.Maps;
import org.apache.commons.lang.StringUtils;

import java.io.InputStream;
import java.io.Reader;
import java.math.BigDecimal;
import java.net.URL;
import java.sql.Array;
import java.sql.Blob;
import java.sql.Clob;
import java.sql.Connection;
import java.sql.Date;
import java.sql.NClob;
import java.sql.ParameterMetaData;
import java.sql.PreparedStatement;
import java.sql.Ref;
import java.sql.ResultSet;
import java.sql.ResultSetMetaData;
import java.sql.RowId;
import java.sql.SQLException;
import java.sql.SQLFeatureNotSupportedException;
import java.sql.SQLXML;
import java.sql.Time;
import java.sql.Timestamp;
import java.util.Calendar;
import java.util.Map;
import java.util.regex.Matcher;
import java.util.regex.Pattern;

/**
 * Explore JDBC prepared statement.
 */
public class ExplorePreparedStatement extends ExploreStatement implements PreparedStatement {

  private final String sql;

<<<<<<< HEAD
  // Save the SQL parameters {paramLoc:paramValue}
  private final Map<Integer, String> parameters = Maps.newHashMap();

  public ExplorePreparedStatement(Connection connection, Explore exploreClient, String sql) {
=======
  ExplorePreparedStatement(Connection connection, ExploreClient exploreClient, String sql) {
>>>>>>> 9abd6213
    super(connection, exploreClient);

    // Although a PreparedStatement is meant to precompile sql statement, our Explore client
    // interface does not allow it.
    this.sql = sql;
  }

  @Override
  public boolean execute() throws SQLException {
    return super.execute(updateSql());
  }

  @Override
  public ResultSet executeQuery() throws SQLException {
    return super.executeQuery(updateSql());
  }

  @Override
  public void setBoolean(int parameterIndex, boolean x) throws SQLException {
    this.parameters.put(parameterIndex, String.valueOf(x));
  }

  @Override
  public void setByte(int parameterIndex, byte x) throws SQLException {
    this.parameters.put(parameterIndex, String.valueOf(x));
  }

  @Override
  public void setShort(int parameterIndex, short x) throws SQLException {
    this.parameters.put(parameterIndex, String.valueOf(x));
  }

  @Override
  public void setInt(int parameterIndex, int x) throws SQLException {
    this.parameters.put(parameterIndex, String.valueOf(x));
  }

  @Override
  public void setLong(int parameterIndex, long x) throws SQLException {
    this.parameters.put(parameterIndex, String.valueOf(x));
  }

  @Override
  public void setFloat(int parameterIndex, float x) throws SQLException {
    this.parameters.put(parameterIndex, String.valueOf(x));
  }

  @Override
  public void setDouble(int parameterIndex, double x) throws SQLException {
    this.parameters.put(parameterIndex, String.valueOf(x));
  }

  @Override
  public void setBigDecimal(int parameterIndex, BigDecimal x) throws SQLException {
    this.parameters.put(parameterIndex, x.toPlainString());
  }

  @Override
  public void setString(int parameterIndex, String x) throws SQLException {
    this.parameters.put(parameterIndex, String.format("'%s'", x.replace("'", "\\'")));
  }

  @Override
  public void setNull(int i, int i2) throws SQLException {
    throw new SQLFeatureNotSupportedException();
  }

  @Override
  public void setBytes(int i, byte[] bytes) throws SQLException {
    throw new SQLFeatureNotSupportedException();
  }

  @Override
  public void setDate(int parameterIndex, Date date) throws SQLException {
    this.parameters.put(parameterIndex, date.toString());
  }

  @Override
  public void setTimestamp(int parameterIndex, Timestamp x) throws SQLException {
    this.parameters.put(parameterIndex, x.toString());
  }

  @Override
  public void clearParameters() throws SQLException {
    parameters.clear();
  }

  @Override
  public void setTime(int i, Time time) throws SQLException {
    throw new SQLFeatureNotSupportedException();
  }

  @Override
  public int executeUpdate() throws SQLException {
    throw new SQLFeatureNotSupportedException();
  }

  @Override
  public void setAsciiStream(int i, InputStream inputStream, int i2) throws SQLException {
    throw new SQLFeatureNotSupportedException();
  }

  @Override
  public void setUnicodeStream(int i, InputStream inputStream, int i2) throws SQLException {
    throw new SQLFeatureNotSupportedException();
  }

  @Override
  public void setBinaryStream(int i, InputStream inputStream, int i2) throws SQLException {
    throw new SQLFeatureNotSupportedException();
  }

  @Override
  public void setObject(int i, Object o, int i2) throws SQLException {
    throw new SQLFeatureNotSupportedException();
  }

  @Override
  public void setObject(int i, Object o) throws SQLException {
    throw new SQLFeatureNotSupportedException();
  }

  @Override
  public void addBatch() throws SQLException {
    throw new SQLFeatureNotSupportedException();
  }

  @Override
  public void setCharacterStream(int i, Reader reader, int i2) throws SQLException {
    throw new SQLFeatureNotSupportedException();
  }

  @Override
  public void setRef(int i, Ref ref) throws SQLException {
    throw new SQLFeatureNotSupportedException();
  }

  @Override
  public void setBlob(int i, Blob blob) throws SQLException {
    throw new SQLFeatureNotSupportedException();
  }

  @Override
  public void setClob(int i, Clob clob) throws SQLException {
    throw new SQLFeatureNotSupportedException();
  }

  @Override
  public void setArray(int i, Array array) throws SQLException {
    throw new SQLFeatureNotSupportedException();
  }

  @Override
  public ResultSetMetaData getMetaData() throws SQLException {
    throw new SQLFeatureNotSupportedException();
  }

  @Override
  public void setDate(int i, Date date, Calendar calendar) throws SQLException {
    throw new SQLFeatureNotSupportedException();
  }

  @Override
  public void setTime(int i, Time time, Calendar calendar) throws SQLException {
    throw new SQLFeatureNotSupportedException();
  }

  @Override
  public void setTimestamp(int i, Timestamp timestamp, Calendar calendar) throws SQLException {
    throw new SQLFeatureNotSupportedException();
  }

  @Override
  public void setNull(int i, int i2, String s) throws SQLException {
    throw new SQLFeatureNotSupportedException();
  }

  @Override
  public void setURL(int i, URL url) throws SQLException {
    throw new SQLFeatureNotSupportedException();
  }

  @Override
  public ParameterMetaData getParameterMetaData() throws SQLException {
    throw new SQLFeatureNotSupportedException();
  }

  @Override
  public void setRowId(int i, RowId rowId) throws SQLException {
    throw new SQLFeatureNotSupportedException();
  }

  @Override
  public void setNString(int i, String s) throws SQLException {
    throw new SQLFeatureNotSupportedException();
  }

  @Override
  public void setNCharacterStream(int i, Reader reader, long l) throws SQLException {
    throw new SQLFeatureNotSupportedException();
  }

  @Override
  public void setNClob(int i, NClob nClob) throws SQLException {
    throw new SQLFeatureNotSupportedException();
  }

  @Override
  public void setClob(int i, Reader reader, long l) throws SQLException {
    throw new SQLFeatureNotSupportedException();
  }

  @Override
  public void setBlob(int i, InputStream inputStream, long l) throws SQLException {
    throw new SQLFeatureNotSupportedException();
  }

  @Override
  public void setNClob(int i, Reader reader, long l) throws SQLException {
    throw new SQLFeatureNotSupportedException();
  }

  @Override
  public void setSQLXML(int i, SQLXML sqlxml) throws SQLException {
    throw new SQLFeatureNotSupportedException();
  }

  @Override
  public void setObject(int i, Object o, int i2, int i3) throws SQLException {
    throw new SQLFeatureNotSupportedException();
  }

  @Override
  public void setAsciiStream(int i, InputStream inputStream, long l) throws SQLException {
    throw new SQLFeatureNotSupportedException();
  }

  @Override
  public void setBinaryStream(int i, InputStream inputStream, long l) throws SQLException {
    throw new SQLFeatureNotSupportedException();
  }

  @Override
  public void setCharacterStream(int i, Reader reader, long l) throws SQLException {
    throw new SQLFeatureNotSupportedException();
  }

  @Override
  public void setAsciiStream(int i, InputStream inputStream) throws SQLException {
    throw new SQLFeatureNotSupportedException();
  }

  @Override
  public void setBinaryStream(int i, InputStream inputStream) throws SQLException {
    throw new SQLFeatureNotSupportedException();
  }

  @Override
  public void setCharacterStream(int i, Reader reader) throws SQLException {
    throw new SQLFeatureNotSupportedException();
  }

  @Override
  public void setNCharacterStream(int i, Reader reader) throws SQLException {
    throw new SQLFeatureNotSupportedException();
  }

  @Override
  public void setClob(int i, Reader reader) throws SQLException {
    throw new SQLFeatureNotSupportedException();
  }

  @Override
  public void setBlob(int i, InputStream inputStream) throws SQLException {
    throw new SQLFeatureNotSupportedException();
  }

  @Override
  public void setNClob(int i, Reader reader) throws SQLException {
    throw new SQLFeatureNotSupportedException();
  }

  /**
   * Update the SQL string with parameters set by setXXX methods of {@link PreparedStatement}.
   * Package visibility is for testing.
   */
  String updateSql() throws SQLException {
    StringBuffer newSql = new StringBuffer(sql);

    int paramLoc = 1;
    while (getCharIndexFromSqlByParamLocation(sql, '?', paramLoc) > 0) {
      String tmp = parameters.get(paramLoc);
      if (tmp == null) {
        throw new SQLException("Parameter in position " + paramLoc + " has not been set.");
      }
      int tt = getCharIndexFromSqlByParamLocation(newSql.toString(), '?', 1);
      newSql.deleteCharAt(tt);
      newSql.insert(tt, tmp);
      paramLoc++;
    }

    return newSql.toString();
  }

  /**
   * Get the index of the paramLoc-th given cchar from the SQL string.
   * -1 will be return, if nothing found
   */
  private int getCharIndexFromSqlByParamLocation(String sql, char cchar, int paramLoc) {
    int signalCount = 0;
    int charIndex = -1;
    int num = 0;
    for (int i = 0; i < sql.length(); i++) {
      char c = sql.charAt(i);
      if (c == '\'' || c == '\"') {
        // record the count of char "'" and char "\""
        signalCount++;
      } else if (c == cchar && signalCount % 2 == 0) {
        num++;
        if (num == paramLoc) {
          charIndex = i;
          break;
        }
      }
    }
    return charIndex;
  }
}<|MERGE_RESOLUTION|>--- conflicted
+++ resolved
@@ -19,7 +19,6 @@
 import com.continuuity.explore.client.ExploreClient;
 
 import com.google.common.collect.Maps;
-import org.apache.commons.lang.StringUtils;
 
 import java.io.InputStream;
 import java.io.Reader;
@@ -44,8 +43,6 @@
 import java.sql.Timestamp;
 import java.util.Calendar;
 import java.util.Map;
-import java.util.regex.Matcher;
-import java.util.regex.Pattern;
 
 /**
  * Explore JDBC prepared statement.
@@ -54,14 +51,10 @@
 
   private final String sql;
 
-<<<<<<< HEAD
   // Save the SQL parameters {paramLoc:paramValue}
   private final Map<Integer, String> parameters = Maps.newHashMap();
 
-  public ExplorePreparedStatement(Connection connection, Explore exploreClient, String sql) {
-=======
   ExplorePreparedStatement(Connection connection, ExploreClient exploreClient, String sql) {
->>>>>>> 9abd6213
     super(connection, exploreClient);
 
     // Although a PreparedStatement is meant to precompile sql statement, our Explore client
