--- conflicted
+++ resolved
@@ -159,21 +159,15 @@
                                               dClient, dService, instanceCount, electionRegistry);
 
       TypeToken<? extends  TwillRunnable> runnableType = TypeToken.of(runnableClass);
-<<<<<<< HEAD
       TwillRunnable runnable = null;
 
-      // Special case for running Guava services since we need to instantiate the Guava service
-      // using the program classloader.
       if (runnableClass.isAssignableFrom(GuavaServiceTwillRunnable.class)) {
+        // Special case for running Guava services since we need to instantiate the Guava service
+        // using the program classloader.
         runnable = new GuavaServiceTwillRunnable(program.getClassLoader());
-=======
-
-      TwillRunnable runnable = null;
-
-      // Special case for running HTTP services
-      if (runnableClass.isAssignableFrom(HttpServiceTwillRunnable.class)) {
+      } else if (runnableClass.isAssignableFrom(HttpServiceTwillRunnable.class)) {
+        // Special case for running HTTP services
         runnable = new HttpServiceTwillRunnable(program.getClassLoader());
->>>>>>> d6b1c7ea
       } else {
         runnable = new InstantiatorFactory(false).get(runnableType).create();
       }
