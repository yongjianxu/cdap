package com.continuuity.gateway.handlers;

import com.continuuity.api.ProgramSpecification;
import com.continuuity.api.flow.FlowSpecification;
import com.continuuity.api.mapreduce.MapReduceSpecification;
import com.continuuity.api.procedure.ProcedureSpecification;
import com.continuuity.api.workflow.WorkflowSpecification;
import com.continuuity.app.ApplicationSpecification;
import com.continuuity.app.Id;
import com.continuuity.app.ProgramStatus;
import com.continuuity.app.deploy.Manager;
import com.continuuity.app.deploy.ManagerFactory;
import com.continuuity.app.program.Program;
import com.continuuity.app.program.Programs;
import com.continuuity.app.program.RunRecord;
import com.continuuity.app.program.Type;
import com.continuuity.app.runtime.ProgramController;
import com.continuuity.app.runtime.ProgramRuntimeService;
import com.continuuity.app.services.AppFabricServiceException;
import com.continuuity.app.services.ArchiveId;
import com.continuuity.app.services.ArchiveInfo;
import com.continuuity.app.services.AuthToken;
import com.continuuity.app.services.DeployStatus;
import com.continuuity.app.store.Store;
import com.continuuity.app.store.StoreFactory;
import com.continuuity.common.conf.CConfiguration;
import com.continuuity.common.conf.Constants;
import com.continuuity.common.discovery.RandomEndpointStrategy;
import com.continuuity.common.discovery.TimeLimitEndpointStrategy;
import com.continuuity.common.metrics.MetricsScope;
import com.continuuity.data.DataSetAccessor;
import com.continuuity.data2.OperationException;
import com.continuuity.data2.transaction.TransactionSystemClient;
import com.continuuity.data2.transaction.queue.QueueAdmin;
import com.continuuity.data2.transaction.queue.StreamAdmin;
import com.continuuity.gateway.auth.Authenticator;
import com.continuuity.http.BodyConsumer;
import com.continuuity.http.HttpResponder;
import com.continuuity.internal.UserErrors;
import com.continuuity.internal.UserMessages;
import com.continuuity.internal.app.deploy.ProgramTerminator;
import com.continuuity.internal.app.deploy.SessionInfo;
import com.continuuity.internal.app.deploy.pipeline.ApplicationWithPrograms;
import com.continuuity.internal.app.runtime.AbstractListener;
import com.continuuity.internal.app.runtime.BasicArguments;
import com.continuuity.internal.app.runtime.ProgramOptionConstants;
import com.continuuity.internal.app.runtime.SimpleProgramOptions;
import com.continuuity.internal.app.runtime.schedule.ScheduledRuntime;
import com.continuuity.internal.app.runtime.schedule.Scheduler;
import com.continuuity.internal.filesystem.LocationCodec;
import com.continuuity.logging.LoggingConfiguration;
import com.continuuity.metrics.MetricsConstants;
import com.google.common.base.Charsets;
import com.google.common.base.Preconditions;
import com.google.common.base.Predicate;
import com.google.common.base.Throwables;
import com.google.common.collect.ImmutableMap;
import com.google.common.collect.ImmutableMultimap;
import com.google.common.collect.Iterables;
import com.google.common.collect.Lists;
import com.google.common.collect.Maps;
import com.google.common.collect.Sets;
import com.google.common.io.Closeables;
import com.google.common.io.InputSupplier;
import com.google.common.io.OutputSupplier;
import com.google.gson.Gson;
import com.google.gson.GsonBuilder;
import com.google.gson.JsonArray;
import com.google.gson.JsonObject;
import com.google.gson.JsonSyntaxException;
import com.google.gson.reflect.TypeToken;
import com.google.inject.Inject;
import com.ning.http.client.Body;
import com.ning.http.client.BodyGenerator;
import com.ning.http.client.Response;
import com.ning.http.client.SimpleAsyncHttpClient;
import org.apache.commons.io.IOUtils;
import org.apache.twill.api.RunId;
import org.apache.twill.common.Threads;
import org.apache.twill.discovery.Discoverable;
import org.apache.twill.discovery.DiscoveryServiceClient;
import org.apache.twill.filesystem.Location;
import org.apache.twill.filesystem.LocationFactory;
import org.jboss.netty.buffer.ChannelBuffer;
import org.jboss.netty.buffer.ChannelBufferInputStream;
import org.jboss.netty.buffer.ChannelBuffers;
import org.jboss.netty.handler.codec.http.HttpHeaders;
import org.jboss.netty.handler.codec.http.HttpRequest;
import org.jboss.netty.handler.codec.http.HttpResponseStatus;
import org.jboss.netty.handler.codec.http.QueryStringDecoder;
import org.slf4j.Logger;
import org.slf4j.LoggerFactory;

import javax.annotation.Nullable;
import javax.ws.rs.DELETE;
import javax.ws.rs.GET;
import javax.ws.rs.POST;
import javax.ws.rs.PUT;
import javax.ws.rs.Path;
import javax.ws.rs.PathParam;
import java.io.FileNotFoundException;
import java.io.IOException;
import java.io.InputStream;
import java.io.InputStreamReader;
import java.io.OutputStream;
import java.io.OutputStreamWriter;
import java.io.Reader;
import java.io.Writer;
import java.net.InetAddress;
import java.nio.ByteBuffer;
import java.util.ArrayList;
import java.util.Collection;
import java.util.Collections;
import java.util.List;
import java.util.Map;
import java.util.Set;
import java.util.concurrent.ExecutionException;
import java.util.concurrent.Future;
import java.util.concurrent.TimeUnit;

/**
 *  HttpHandler class for app-fabric requests.
 */
@Path(Constants.Gateway.GATEWAY_VERSION) //this will be removed/changed when gateway goes.
public class AppFabricHttpHandler extends AuthenticatedHttpHandler {
  private static final Logger LOG = LoggerFactory.getLogger(AppFabricHttpHandler.class);

  private static final java.lang.reflect.Type MAP_STRING_STRING_TYPE
    = new TypeToken<Map<String, String>>() { }.getType();

  /**
   * Json serializer.
   */
  private static final Gson GSON = new Gson();

  /**
   * Number of seconds for timing out a service endpoint discovery.
   */
  private static final long DISCOVERY_TIMEOUT_SECONDS = 3;

  /**
   * Timeout to get response from metrics system.
   */
  private static final long METRICS_SERVER_RESPONSE_TIMEOUT = TimeUnit.MILLISECONDS.convert(5, TimeUnit.MINUTES);

  private static final String ARCHIVE_NAME_HEADER = "X-Archive-Name";

  /**
   * Timeout to upload to remote app fabric.
   */
  private static final long UPLOAD_TIMEOUT = TimeUnit.MILLISECONDS.convert(10, TimeUnit.MINUTES);

  private static final Map<String, Type> RUNNABLE_TYPE_MAP = ImmutableMap.of(
    "mapreduce", Type.MAPREDUCE,
    "flows", Type.FLOW,
    "procedures", Type.PROCEDURE,
    "workflows", Type.WORKFLOW,
    "webapp", Type.WEBAPP
  );

  /**
   * Configuration object passed from higher up.
   */
  private final CConfiguration configuration;

  /**
   * Factory for handling the location - can do both in either Distributed or Local mode.
   */
  private final LocationFactory locationFactory;


  /**
   * Runtime program service for running and managing programs.
   */
  private final ProgramRuntimeService runtimeService;


  /**
   * Client talking to transaction system.
   */
  private TransactionSystemClient txClient;

  /**
   * App fabric output directory.
   */
  private final String appFabricDir;

  /**
   * Maintains a mapping of transient session state. The state is stored in memory,
   * in case of failure, all the current running sessions will be terminated. As
   * per the current implementation only connection per account is allowed to upload.
   */
  private final Map<String, SessionInfo> sessions = Maps.newConcurrentMap();

  /**
   * Store manages non-runtime lifecycle.
   */
  private final Store store;

  private final WorkflowClient workflowClient;

  private final DiscoveryServiceClient discoveryServiceClient;

  private final StreamAdmin streamAdmin;

  private final DataSetAccessor dataSetAccessor;

  private final QueueAdmin queueAdmin;

  /**
   * The directory where the uploaded files would be placed.
   */
  private final String archiveDir;

  private final ManagerFactory managerFactory;
  private final Scheduler scheduler;



  private enum AppFabricServiceStatus {

    OK(HttpResponseStatus.OK, ""),
    PROGRAM_STILL_RUNNING(HttpResponseStatus.FORBIDDEN, "Program is still running"),
    PROGRAM_ALREADY_RUNNING(HttpResponseStatus.CONFLICT, "Program is already running"),
    PROGRAM_ALREADY_STOPPED(HttpResponseStatus.CONFLICT, "Program already stopped"),
    RUNTIME_INFO_NOT_FOUND(HttpResponseStatus.CONFLICT,
                           UserMessages.getMessage(UserErrors.RUNTIME_INFO_NOT_FOUND)),
    PROGRAM_NOT_FOUND(HttpResponseStatus.NOT_FOUND, "Program not found"),
    INTERNAL_ERROR(HttpResponseStatus.INTERNAL_SERVER_ERROR, "");

    private final HttpResponseStatus code;
    private final String message;

    /**
     * Describes the output status of app fabric operations.
     */
    private AppFabricServiceStatus(HttpResponseStatus code, String message) {
      this.code = code;
      this.message = message;
    }

    public HttpResponseStatus getCode() {
      return code;
    }

    public String getMessage() {
      return message;
    }
  }


  /**
   * Constructs an new instance. Parameters are binded by Guice.
   */
  @Inject
  public AppFabricHttpHandler(Authenticator authenticator, CConfiguration configuration,
                              DataSetAccessor dataSetAccessor, LocationFactory locationFactory,
                              ManagerFactory managerFactory, StoreFactory storeFactory,
                              ProgramRuntimeService runtimeService, StreamAdmin streamAdmin,
                              WorkflowClient workflowClient, Scheduler service, QueueAdmin queueAdmin,
                              DiscoveryServiceClient discoveryServiceClient,
                              TransactionSystemClient txClient) {
    super(authenticator);
    this.locationFactory = locationFactory;
    this.managerFactory = managerFactory;
    this.configuration = configuration;
    this.runtimeService = runtimeService;
    this.appFabricDir = configuration.get(Constants.AppFabric.OUTPUT_DIR,
                                          System.getProperty("java.io.tmpdir"));
    this.archiveDir = this.appFabricDir + "/archive";
    this.store = storeFactory.create();
    this.workflowClient = workflowClient;
    this.scheduler = service;
    this.discoveryServiceClient = discoveryServiceClient;
    this.queueAdmin = queueAdmin;
    this.txClient = txClient;
    this.streamAdmin = streamAdmin;
    this.dataSetAccessor = dataSetAccessor;
  }

  /**
   * Retrieve the state of the transaction manager.
   */
  @Path("/transactions/state")
  @GET
  public void getTxManagerSnapshot(HttpRequest request, HttpResponder responder) {
    try {
      LOG.trace("Taking transaction manager snapshot at time {}", System.currentTimeMillis());
      InputStream in = txClient.getSnapshotInputStream();
      LOG.trace("Took and retrieved transaction manager snapshot successfully.");
      try {
        responder.sendChunkStart(HttpResponseStatus.OK, ImmutableMultimap.<String, String>of());
        while (true) {
          // netty doesn't copy the readBytes buffer, so we have to reallocate a new buffer
          byte[] readBytes = new byte[4096];
          int res = in.read(readBytes, 0, 4096);
          if (res == -1) {
            break;
          }
          responder.sendChunk(ChannelBuffers.wrappedBuffer(readBytes, 0, res));
        }
        responder.sendChunkEnd();
      } finally {
        in.close();
      }
    } catch (Exception e) {
      LOG.error("Could not take transaction manager snapshot", e);
      responder.sendStatus(HttpResponseStatus.INTERNAL_SERVER_ERROR);
    }
  }

  /**
   * Invalidate a transaction.
   * @param txId transaction ID.
   */
  @Path("/transactions/{tx-id}/invalidate")
  @POST
  public void invalidateTx(HttpRequest request, HttpResponder responder,
                           @PathParam("tx-id") final String txId) {
    try {
      long txIdLong = Long.parseLong(txId);
      boolean success = txClient.invalidate(txIdLong);
      if (success) {
        LOG.info("Transaction {} successfully invalidated", txId);
        responder.sendStatus(HttpResponseStatus.OK);
      } else {
        LOG.info("Transaction {} could not be invalidated: not in progress.", txId);
        responder.sendStatus(HttpResponseStatus.CONFLICT);
      }
    } catch (NumberFormatException e) {
      LOG.info("Could not invalidate transaction: {} is not a valid tx id", txId);
      responder.sendStatus(HttpResponseStatus.BAD_REQUEST);
    }
  }

  /**
   * Reset the state of the transaction manager.
   */
  @Path("/transactions/state")
  @POST
  public void resetTxManagerState(HttpRequest request, HttpResponder responder) {
    txClient.resetState();
    responder.sendStatus(HttpResponseStatus.OK);
  }

  /**
   * Ping: responds with an OK message.
   */
  @Path("/ping")
  @GET
  public void Get(HttpRequest request, HttpResponder response) {
    response.sendString(HttpResponseStatus.OK, "OK");
  }


  /**
   * Returns status of a runnable specified by the type{flows,workflows,mapreduce,procedures}.
   */
  @GET
  @Path("/apps/{app-id}/{runnable-type}/{runnable-id}/status")
  public void getStatus(final HttpRequest request, final HttpResponder responder,
                        @PathParam("app-id") final String appId,
                        @PathParam("runnable-type") final String runnableType,
                        @PathParam("runnable-id") final String runnableId) {

<<<<<<< HEAD
    LOG.trace("Status call from AppFabricHttpHandler for app {} : {} id {}", appId, runnableType, runnableId);

    String accountId = getAuthenticatedAccountId(request);
    Id.Program id = Id.Program.from(accountId, appId, runnableId);
    Type type = RUNNABLE_TYPE_MAP.get(runnableType);

=======
>>>>>>> 5174d8a4
    try {
      String accountId = getAuthenticatedAccountId(request);
      Id.Program id = Id.Program.from(accountId, appId, runnableId);
      Type type = RUNNABLE_TYPE_MAP.get(runnableType);

      if (type == Type.MAPREDUCE) {
        String workflowName = getWorkflowName(id.getId());
        if (workflowName != null) {
          //mapreduce is part of a workflow
          workflowClient.getWorkflowStatus(id.getAccountId(), id.getApplicationId(),
                                           workflowName, new WorkflowClient.Callback() {
              @Override
              public void handle(WorkflowClient.Status status) {
                JsonObject reply = new JsonObject();
                if (status.getCode().equals(WorkflowClient.Status.Code.OK)) {
                  reply.addProperty("status", "RUNNING");
                } else {
                  reply.addProperty("status", "STOPPED");
                }
                responder.sendJson(HttpResponseStatus.OK, reply);
              }
            }
          );
        } else {
          //mapreduce is not part of a workflow
          runnableStatus(responder, id, type);
        }
      } else if (type == null) {
        responder.sendStatus(HttpResponseStatus.NOT_FOUND);
      } else {
        runnableStatus(responder, id, type);
      }
    } catch (SecurityException e) {
      responder.sendStatus(HttpResponseStatus.UNAUTHORIZED);
    } catch (Throwable e) {
      LOG.error("Got exception:", e);
      responder.sendStatus(HttpResponseStatus.INTERNAL_SERVER_ERROR);
    }
  }

  /**
   * starts a webapp.
   */
  @POST
  @Path("/apps/{app-id}/webapp/start")
  public void webappStart(final HttpRequest request, final HttpResponder responder,
                              @PathParam("app-id") final String appId) {
      runnableStartStop(request, responder, appId, Type.WEBAPP.prettyName().toLowerCase(), Type.WEBAPP, "start");
  }


  /**
   * stops a webapp.
   */
  @POST
  @Path("/apps/{app-id}/webapp/stop")
  public void webappStop(final HttpRequest request, final HttpResponder responder,
                          @PathParam("app-id") final String appId) {
    runnableStartStop(request, responder, appId, Type.WEBAPP.prettyName().toLowerCase(), Type.WEBAPP, "stop");
  }

  /**
   * Returns status of a webapp.
   */
  @GET
  @Path("/apps/{app-id}/webapp/status")
  public void webappStatus(final HttpRequest request, final HttpResponder responder,
                           @PathParam("app-id") final String appId) {
    try {
      String accountId = getAuthenticatedAccountId(request);
      Id.Program id = Id.Program.from(accountId, appId, Type.WEBAPP.prettyName().toLowerCase());
      runnableStatus(responder, id, Type.WEBAPP);
    } catch (SecurityException e) {
      responder.sendStatus(HttpResponseStatus.UNAUTHORIZED);
    } catch (Throwable t) {
      LOG.error("Got exception:", t);
      responder.sendStatus(HttpResponseStatus.INTERNAL_SERVER_ERROR);
    }
  }

  /**
   * Get workflow name from mapreduceId.
   * Format of mapreduceId: WorkflowName_mapreduceName, if the mapreduce is a part of workflow.
   *
   * @param mapreduceId id of the mapreduce job in reactor.
   * @return workflow name if exists null otherwise
   */
  private String getWorkflowName(String mapreduceId) {
    String [] splits = mapreduceId.split("_");
    if (splits.length > 1) {
      return splits[0];
    } else {
      return null;
    }
  }

  private void runnableStatus(HttpResponder responder, Id.Program id, Type type) {
    try {
      ProgramStatus status = getProgramStatus(id, type);
      if (status.getStatus().equals("NOT_FOUND")) {
        responder.sendStatus(HttpResponseStatus.NOT_FOUND);
      } else {
        JsonObject reply = new JsonObject();
        reply.addProperty("status", status.getStatus());
        responder.sendJson(HttpResponseStatus.OK, reply);
      }
    } catch (SecurityException e) {
      responder.sendStatus(HttpResponseStatus.UNAUTHORIZED);
    } catch (Throwable e) {
      LOG.error("Got exception:", e);
      responder.sendStatus(HttpResponseStatus.INTERNAL_SERVER_ERROR);
    }
  }


  /**
   * Starts a program.
   */
  @POST
  @Path("/apps/{app-id}/{runnable-type}/{runnable-id}/start")
  public void startProgram(HttpRequest request, HttpResponder responder,
                           @PathParam("app-id") final String appId,
                           @PathParam("runnable-type") final String runnableType,
                           @PathParam("runnable-id") final String runnableId) {
    startStopProgram(request, responder, appId, runnableType, runnableId, "start");
  }

  /**
   * Starts a program with debugging enabled.
   */
  @POST
  @Path("/apps/{app-id}/{runnable-type}/{runnable-id}/debug")
  public void debugProgram(HttpRequest request, HttpResponder responder,
                           @PathParam("app-id") final String appId,
                           @PathParam("runnable-type") final String runnableType,
                           @PathParam("runnable-id") final String runnableId) {
    if (!("flows".equals(runnableType) || "procedures".equals(runnableType))) {
      responder.sendStatus(HttpResponseStatus.NOT_IMPLEMENTED);
      return;
    }
    startStopProgram(request, responder, appId, runnableType, runnableId, "debug");
  }

  /**
   * Stops a program.
   */
  @POST
  @Path("/apps/{app-id}/{runnable-type}/{runnable-id}/stop")
  public void stopProgram(HttpRequest request, HttpResponder responder,
                          @PathParam("app-id") final String appId,
                          @PathParam("runnable-type") final String runnableType,
                          @PathParam("runnable-id") final String runnableId) {
    startStopProgram(request, responder, appId, runnableType, runnableId, "stop");
  }

  /**
   * Returns program run history.
   */
  @GET
  @Path("/apps/{app-id}/{runnable-type}/{runnable-id}/history")
  public void runnableHistory(HttpRequest request, HttpResponder responder,
                          @PathParam("app-id") final String appId,
                          @PathParam("runnable-type") final String runnableType,
                          @PathParam("runnable-id") final String runnableId) {
    Type type = RUNNABLE_TYPE_MAP.get(runnableType);
    if (type == null || type == Type.WEBAPP) {
      responder.sendStatus(HttpResponseStatus.NOT_FOUND);
      return;
    }

    QueryStringDecoder decoder = new QueryStringDecoder(request.getUri());
    String startTs = getQueryParameter(decoder.getParameters(), Constants.AppFabric.QUERY_PARAM_START_TIME);
    String endTs = getQueryParameter(decoder.getParameters(), Constants.AppFabric.QUERY_PARAM_END_TIME);
    String resultLimit = getQueryParameter(decoder.getParameters(), Constants.AppFabric.QUERY_PARAM_LIMIT);

    long start = startTs == null ? Long.MIN_VALUE : Long.parseLong(startTs);
    long end = endTs == null ? Long.MAX_VALUE : Long.parseLong(endTs);
    int limit = resultLimit == null ? Constants.AppFabric.DEFAULT_HISTORY_RESULTS_LIMIT : Integer.parseInt(resultLimit);
    getHistory(request, responder, appId, runnableId, start, end, limit);
  }

  /**
   * Get runnable runtime args.
   */
  @GET
  @Path("/apps/{app-id}/{runnable-type}/{runnable-id}/runtimeargs")
  public void getRunnableRuntimeArgs(HttpRequest request, HttpResponder responder,
                                     @PathParam("app-id") final String appId,
                                     @PathParam("runnable-type") final String runnableType,
                                     @PathParam("runnable-id") final String runnableId) {
    Type type = RUNNABLE_TYPE_MAP.get(runnableType);
    if (type == null || type == Type.WEBAPP) {
      responder.sendStatus(HttpResponseStatus.NOT_FOUND);
      return;
    }

    String accountId = getAuthenticatedAccountId(request);
    Id.Program id = Id.Program.from(accountId, appId, runnableId);

    try {
      Map<String, String> runtimeArgs = store.getRunArguments(id);
      responder.sendJson(HttpResponseStatus.OK, runtimeArgs);
    } catch (Throwable e) {
      LOG.error("Error getting runtime args {}", e.getMessage(), e);
      responder.sendStatus(HttpResponseStatus.INTERNAL_SERVER_ERROR);
    }
  }

  /**
   * Save runnable runtime args.
   */
  @PUT
  @Path("/apps/{app-id}/{runnable-type}/{runnable-id}/runtimeargs")
  public void saveRunnableRuntimeArgs(HttpRequest request, HttpResponder responder,
                                      @PathParam("app-id") final String appId,
                                      @PathParam("runnable-type") final String runnableType,
                                      @PathParam("runnable-id") final String runnableId) {
    Type type = RUNNABLE_TYPE_MAP.get(runnableType);
    if (type == null || type == Type.WEBAPP) {
      responder.sendStatus(HttpResponseStatus.NOT_FOUND);
      return;
    }

    String accountId = getAuthenticatedAccountId(request);
    Id.Program id = Id.Program.from(accountId, appId, runnableId);

    try {
      Map<String, String> args = decodeArguments(request);
      store.storeRunArguments(id, args);
      responder.sendStatus(HttpResponseStatus.OK);
    } catch (Throwable e) {
      LOG.error("Error getting runtime args {}", e.getMessage(), e);
      responder.sendStatus(HttpResponseStatus.INTERNAL_SERVER_ERROR);
    }
  }

  private String getQueryParameter(Map<String, List<String>> parameters, String parameterName) {
    if (parameters == null || parameters.isEmpty()) {
      return null;
    } else {
      List<String> matchedParams = parameters.get(parameterName);
      return matchedParams == null || matchedParams.isEmpty() ? null : matchedParams.get(0);
    }
  }

  private void getHistory(HttpRequest request, HttpResponder responder, String appId,
                          String runnableId, long start, long end, int limit) {
    try {
      String accountId = getAuthenticatedAccountId(request);
      Id.Program programId = Id.Program.from(accountId, appId, runnableId);
      try {
        List<RunRecord> records = store.getRunHistory(programId, start, end, limit);
        JsonArray history = new JsonArray();

        for (RunRecord record : records) {
          JsonObject object = new JsonObject();
          object.addProperty("runid", record.getPid());
          object.addProperty("start", record.getStartTs());
          object.addProperty("end", record.getStopTs());
          object.addProperty("status", record.getEndStatus());
          history.add(object);
        }
        responder.sendJson(HttpResponseStatus.OK, history);
      } catch (OperationException e) {
        LOG.warn(String.format(UserMessages.getMessage(UserErrors.PROGRAM_NOT_FOUND),
                               programId.toString(), e.getMessage()), e);
        responder.sendStatus(HttpResponseStatus.INTERNAL_SERVER_ERROR);
      }
    } catch (SecurityException e) {
      responder.sendStatus(HttpResponseStatus.UNAUTHORIZED);
    } catch (Throwable e) {
      LOG.error("Got exception:", e);
      responder.sendStatus(HttpResponseStatus.INTERNAL_SERVER_ERROR);
    }
  }

  private synchronized void startStopProgram(HttpRequest request, HttpResponder responder,
                                             final String appId, final String runnableType,
                                             final String runnableId, final String action) {
    Type type = RUNNABLE_TYPE_MAP.get(runnableType);

    if (type == null || (type == Type.WORKFLOW && "stop".equals(action))) {
      responder.sendStatus(HttpResponseStatus.NOT_FOUND);
    } else {
      LOG.trace("{} call from AppFabricHttpHandler for app {}, flow type {} id {}",
                action, appId, runnableType, runnableId);
      runnableStartStop(request, responder, appId, runnableId, type, action);
    }
  }

  private void runnableStartStop(HttpRequest request, HttpResponder responder,
                                 String appId, String runnableId, Type type,
                                 String action) {
    try {
      String accountId = getAuthenticatedAccountId(request);
      Id.Program id = Id.Program.from(accountId, appId, runnableId);
      AppFabricServiceStatus status = null;
      if ("start".equals(action)) {
        status = start(id, type, decodeArguments(request), false);
      } else if ("debug".equals(action)) {
        status = start(id, type, decodeArguments(request), true);
      } else if ("stop".equals(action)) {
        status = stop(id, type);
      }
      if (status == AppFabricServiceStatus.INTERNAL_ERROR) {
        responder.sendStatus(HttpResponseStatus.INTERNAL_SERVER_ERROR);
      }
      responder.sendString(status.getCode(), status.getMessage());
    } catch (SecurityException e) {
      responder.sendStatus(HttpResponseStatus.UNAUTHORIZED);
    } catch (Throwable e) {
      LOG.error("Got exception:", e);
      responder.sendStatus(HttpResponseStatus.INTERNAL_SERVER_ERROR);
    }
  }

  private Map<String, String> decodeArguments(HttpRequest request) throws IOException {
    ChannelBuffer content = request.getContent();
    if (!content.readable()) {
      return ImmutableMap.of();
    }
    Reader reader = new InputStreamReader(new ChannelBufferInputStream(content), Charsets.UTF_8);
    try {
      Map<String, String> args = GSON.fromJson(reader, MAP_STRING_STRING_TYPE);
      return args == null ? ImmutableMap.<String, String>of() : args;
    } catch (JsonSyntaxException e) {
      LOG.info("Failed to parse runtime arguments on {}", request.getUri(), e);
      throw e;
    } finally {
      reader.close();
    }
  }




  /**
   * Starts a Program.
   */
  private AppFabricServiceStatus start(final Id.Program id, Type type, Map<String, String> arguments, boolean debug) {

    try {
      ProgramRuntimeService.RuntimeInfo existingRuntimeInfo = findRuntimeInfo(id, type);
      if (existingRuntimeInfo != null) {
        return AppFabricServiceStatus.PROGRAM_ALREADY_RUNNING;
      }

      Program program = store.loadProgram(id, type);
      if (program == null) {
        return AppFabricServiceStatus.PROGRAM_NOT_FOUND;
      }

      BasicArguments userArguments = new BasicArguments();
      if (arguments != null) {
        userArguments = new BasicArguments(arguments);
      }

      ProgramRuntimeService.RuntimeInfo runtimeInfo =
        runtimeService.run(program, new SimpleProgramOptions(id.getId(), new BasicArguments(), userArguments, debug));

      ProgramController controller = runtimeInfo.getController();
      final String runId = controller.getRunId().getId();

      controller.addListener(new AbstractListener() {
        @Override
        public void stopped() {
          store.setStop(id, runId,
                        TimeUnit.SECONDS.convert(System.currentTimeMillis(), TimeUnit.MILLISECONDS),
                        ProgramController.State.STOPPED.toString());
        }

        @Override
        public void error(Throwable cause) {
          LOG.info("Program stopped with error {}, {}", id, runId, cause);
          store.setStop(id, runId,
                        TimeUnit.SECONDS.convert(System.currentTimeMillis(), TimeUnit.MILLISECONDS),
                        ProgramController.State.ERROR.toString());
        }
      }, Threads.SAME_THREAD_EXECUTOR);


      store.setStart(id, runId, TimeUnit.SECONDS.convert(System.currentTimeMillis(), TimeUnit.MILLISECONDS));
      return AppFabricServiceStatus.OK;
    } catch (Throwable throwable) {
      LOG.error(throwable.getMessage(), throwable);
      return AppFabricServiceStatus.INTERNAL_ERROR;
    }
  }

  /**
   * Stops a Program.
   */
  private AppFabricServiceStatus stop(Id.Program identifier, Type type) {
    ProgramRuntimeService.RuntimeInfo runtimeInfo = findRuntimeInfo(identifier, type);
    if (runtimeInfo == null) {
      try {
        ProgramStatus status = getProgramStatus(identifier, type);
        if ("NOT_FOUND".equals(status.getStatus())) {
          return AppFabricServiceStatus.PROGRAM_NOT_FOUND;
        } else if (ProgramController.State.STOPPED.toString().equals(status.getStatus())) {
          return AppFabricServiceStatus.PROGRAM_ALREADY_STOPPED;
        } else {
          return AppFabricServiceStatus.RUNTIME_INFO_NOT_FOUND;
        }
      } catch (Exception e) {
        return AppFabricServiceStatus.INTERNAL_ERROR;
      }
    }

    try {
      Preconditions.checkNotNull(runtimeInfo, UserMessages.getMessage(UserErrors.RUNTIME_INFO_NOT_FOUND));
      ProgramController controller = runtimeInfo.getController();
      controller.stop().get();
      return AppFabricServiceStatus.OK;
    } catch (Throwable throwable) {
      LOG.warn(throwable.getMessage(), throwable);
      return AppFabricServiceStatus.INTERNAL_ERROR;
    }
  }


  /**
   * Returns number of instances for a flowlet within a flow.
   */
  @GET
  @Path("/apps/{app-id}/flows/{flow-id}/flowlets/{flowlet-id}/instances")
  public void getFlowletInstances(HttpRequest request, HttpResponder responder,
                                  @PathParam("app-id") final String appId, @PathParam("flow-id") final String flowId,
                                  @PathParam("flowlet-id") final String flowletId) {
    try {
      String accountId = getAuthenticatedAccountId(request);
      int count = store.getFlowletInstances(Id.Program.from(accountId, appId, flowId), flowletId);
      JsonObject reply = new JsonObject();
      reply.addProperty("instances", count);
      responder.sendJson(HttpResponseStatus.OK, reply);
    } catch (SecurityException e) {
      responder.sendStatus(HttpResponseStatus.UNAUTHORIZED);
    } catch (Throwable e) {
      LOG.error("Got exception:", e);
      responder.sendStatus(HttpResponseStatus.INTERNAL_SERVER_ERROR);
    }
  }

  /**
   * Increases number of instance for a flowlet within a flow.
   */
  @PUT
  @Path("/apps/{app-id}/flows/{flow-id}/flowlets/{flowlet-id}/instances")
  public void setFlowletInstances(HttpRequest request, HttpResponder responder,
                                  @PathParam("app-id") final String appId, @PathParam("flow-id") final String flowId,
                                  @PathParam("flowlet-id") final String flowletId) {
    Short instances = 0;
    try {
      instances = getInstances(request);
      if (instances < 1) {
        responder.sendString(HttpResponseStatus.BAD_REQUEST, "Instance count should be greater than 0");
        return;
      }
    } catch (Throwable th) {
      responder.sendString(HttpResponseStatus.BAD_REQUEST, "Invalid instance count.");
      return;
    }

    try {
      String accountId = getAuthenticatedAccountId(request);
      Id.Program programID = Id.Program.from(accountId, appId, flowId);
      int oldInstances = store.getFlowletInstances(programID, flowletId);
      if (oldInstances != (int) instances) {
        store.setFlowletInstances(programID, flowletId, instances);
        ProgramRuntimeService.RuntimeInfo runtimeInfo = findRuntimeInfo(accountId, appId, flowId, Type.FLOW);
        if (runtimeInfo != null) {
          runtimeInfo.getController().command(ProgramOptionConstants.FLOWLET_INSTANCES,
                                              ImmutableMap.of("flowlet", flowletId,
                                                              "newInstances", String.valueOf((int) instances),
                                                              "oldInstances", String.valueOf(oldInstances))).get();
        }
      }
      responder.sendStatus(HttpResponseStatus.OK);
    } catch (SecurityException e) {
      responder.sendStatus(HttpResponseStatus.UNAUTHORIZED);
    } catch (Throwable e) {
      LOG.error("Got exception:", e);
      responder.sendStatus(HttpResponseStatus.INTERNAL_SERVER_ERROR);
    }
  }


  private short getInstances(HttpRequest request) throws IOException, NumberFormatException {
    String instanceCount = "";
    Map<String, String> arguments = decodeArguments(request);
    if (!arguments.isEmpty()) {
      instanceCount = arguments.get("instances");
    }
    return Short.parseShort(instanceCount);
  }

  private ProgramStatus getProgramStatus(Id.Program id, Type type)
    throws Exception {

    try {
      ProgramRuntimeService.RuntimeInfo runtimeInfo = findRuntimeInfo(id, type);

      if (runtimeInfo == null) {
        if (type != Type.WEBAPP) {
          //Runtime info not found. Check to see if the program exists.
          String spec = getProgramSpecification(id, type);
          if (spec == null || spec.isEmpty()) {
            // program doesn't exist
            return new ProgramStatus(id.getApplicationId(), id.getId(), "NOT_FOUND");
          } else {
            // program exists and not running. so return stopped.
            return new ProgramStatus(id.getApplicationId(), id.getId(), ProgramController.State.STOPPED.toString());
          }
        } else {
          // TODO: Fetching webapp status is a hack. This will be fixed when webapp spec is added.
          Location webappLoc = null;
          try {
            webappLoc = Programs.programLocation(locationFactory, appFabricDir, id, Type.WEBAPP);
          } catch (FileNotFoundException e) {
            // No location found for webapp, no need to log this exception
          }

          if (webappLoc != null && webappLoc.exists()) {
            // webapp exists and not running. so return stopped.
            return new ProgramStatus(id.getApplicationId(), id.getId(), ProgramController.State.STOPPED.toString());
          } else {
            // webapp doesn't exist
            return new ProgramStatus(id.getApplicationId(), id.getId(), "NOT_FOUND");
          }
        }
      }

      String status = controllerStateToString(runtimeInfo.getController().getState());
      return new ProgramStatus(id.getApplicationId(), id.getId(), status);
    } catch (Throwable throwable) {
      LOG.warn(throwable.getMessage(), throwable);
      throw new Exception(throwable.getMessage());
    }
  }

  /**
   * Deploys an application with the specified name.
   */
  @PUT
  @Path("/apps/{app-id}")
  public BodyConsumer deploy(HttpRequest request, HttpResponder responder, @PathParam("app-id") final String appId) {
    try {
      return deployAppStream(request, responder, appId);
    } catch (Exception ex) {
      responder.sendString(HttpResponseStatus.INTERNAL_SERVER_ERROR, "Deploy failed: {}" + ex.getMessage());
      return null;
    }

  }

  /**
   * Deploys an application.
   */
  @POST
  @Path("/apps")
  public BodyConsumer deploy(HttpRequest request, HttpResponder responder) {
    // null means use name provided by app spec
    try {
      return deployAppStream(request, responder, null);
    } catch (Exception ex) {
      responder.sendString(HttpResponseStatus.INTERNAL_SERVER_ERROR, "Deploy failed: {}" + ex.getMessage());
      return null;
    }
  }

  /**
   * Returns next scheduled runtime of a workflow.
   */
  @GET
  @Path("/apps/{app-id}/workflows/{workflow-id}/nextruntime")
  public void getScheduledRunTime(HttpRequest request, HttpResponder responder,
                                  @PathParam("app-id") final String appId,
                                  @PathParam("workflow-id") final String workflowId) {
    try {
      String accountId = getAuthenticatedAccountId(request);
      Id.Program id = Id.Program.from(accountId, appId, workflowId);
      List<ScheduledRuntime> runtimes = scheduler.nextScheduledRuntime(id, Type.WORKFLOW);

      JsonArray array = new JsonArray();
      for (ScheduledRuntime runtime : runtimes) {
        JsonObject object = new JsonObject();
        object.addProperty("id", runtime.getScheduleId());
        object.addProperty("time", runtime.getTime());
        array.add(object);
      }
      responder.sendJson(HttpResponseStatus.OK, array);
    } catch (SecurityException e) {
      responder.sendStatus(HttpResponseStatus.UNAUTHORIZED);
    } catch (Throwable e) {
      LOG.error("Got exception:", e);
      responder.sendStatus(HttpResponseStatus.INTERNAL_SERVER_ERROR);
    }
  }

  /**
   * Returns the schedule ids for a given workflow.
   */
  @GET
  @Path("/apps/{app-id}/workflows/{workflow-id}/schedules")
  public void workflowSchedules(HttpRequest request, HttpResponder responder,
                                @PathParam("app-id") final String appId,
                                @PathParam("workflow-id") final String workflowId) {
    try {
      String accountId = getAuthenticatedAccountId(request);
      Id.Program id = Id.Program.from(accountId, appId, workflowId);
      responder.sendJson(HttpResponseStatus.OK, scheduler.getScheduleIds(id, Type.WORKFLOW));
    } catch (SecurityException e) {
      responder.sendStatus(HttpResponseStatus.UNAUTHORIZED);
    } catch (Throwable e) {
      LOG.error("Got exception:", e);
      responder.sendStatus(HttpResponseStatus.INTERNAL_SERVER_ERROR);
    }
  }

  /**
   * Get schedule state.
   */
  @GET
  @Path("/apps/{app-id}/workflows/{workflow-id}/schedules/{schedule-id}/status")
  public void getScheuleState(HttpRequest request, HttpResponder responder,
                              @PathParam("app-id") final String appId,
                              @PathParam("workflow-id") final String workflowId,
                              @PathParam("schedule-id") final String scheduleId) {
    try {
      // get the accountId to catch if there is a security exception
      String accountId = getAuthenticatedAccountId(request);
      JsonObject json = new JsonObject();
      json.addProperty("status", scheduler.scheduleState(scheduleId).toString());
      responder.sendJson(HttpResponseStatus.OK, json);
    } catch (SecurityException e) {
      responder.sendStatus(HttpResponseStatus.UNAUTHORIZED);
    } catch (Throwable e) {
      LOG.error("Got exception:", e);
      responder.sendStatus(HttpResponseStatus.INTERNAL_SERVER_ERROR);
    }
  }

  /**
   * Suspend a workflow schedule.
   */
  @POST
  @Path("/apps/{app-id}/workflows/{workflow-id}/schedules/{schedule-id}/suspend")
  public void workflowScheduleSuspend(HttpRequest request, HttpResponder responder,
                                      @PathParam("app-id") final String appId,
                                      @PathParam("workflow-id") final String workflowId,
                                      @PathParam("schedule-id") final String scheduleId) {
    try {
      // get the accountId to catch if there is a security exception
      String accountId = getAuthenticatedAccountId(request);
      Scheduler.ScheduleState state = scheduler.scheduleState(scheduleId);
      switch (state) {
        case NOT_FOUND:
          responder.sendStatus(HttpResponseStatus.NOT_FOUND);
          break;
        case SCHEDULED:
          scheduler.suspendSchedule(scheduleId);
          responder.sendJson(HttpResponseStatus.OK, "OK");
          break;
        case SUSPENDED:
          responder.sendJson(HttpResponseStatus.OK, "Schedule already suspended");
          break;
      }
    } catch (SecurityException e) {
      responder.sendStatus(HttpResponseStatus.UNAUTHORIZED);
    } catch (Throwable e) {
      LOG.error("Got exception:", e);
      responder.sendStatus(HttpResponseStatus.INTERNAL_SERVER_ERROR);
    }
  }

  /**
   * Resume a workflow schedule.
   */
  @POST
  @Path("/apps/{app-id}/workflows/{workflow-id}/schedules/{schedule-id}/resume")
  public void workflowScheduleResume(HttpRequest request, HttpResponder responder,
                                     @PathParam("app-id") final String appId,
                                     @PathParam("workflow-id") final String workflowId,
                                     @PathParam("schedule-id") final String scheduleId) {

    try {
      // get the accountId to catch if there is a security exception
      String accountId = getAuthenticatedAccountId(request);
      Scheduler.ScheduleState state = scheduler.scheduleState(scheduleId);
      switch (state) {
        case NOT_FOUND:
          responder.sendStatus(HttpResponseStatus.NOT_FOUND);
          break;
        case SCHEDULED:
          responder.sendJson(HttpResponseStatus.OK, "Already resumed");
          break;
        case SUSPENDED:
          scheduler.resumeSchedule(scheduleId);
          responder.sendJson(HttpResponseStatus.OK, "OK");
          break;
      }
    } catch (SecurityException e) {
      responder.sendStatus(HttpResponseStatus.UNAUTHORIZED);
    } catch (Throwable e) {
      LOG.error("Got exception:", e);
      responder.sendStatus(HttpResponseStatus.INTERNAL_SERVER_ERROR);
    }
  }

  @GET
  @Path("/apps/{app-id}/procedures/{procedure-id}/live-info")
  @SuppressWarnings("unused")
  public void procedureLiveInfo(HttpRequest request, HttpResponder responder,
                                @PathParam("app-id") final String appId,
                                @PathParam("procedure-id") final String procedureId) {
    getLiveInfo(request, responder, appId, procedureId, Type.PROCEDURE);
  }

  @GET
  @Path("/apps/{app-id}/flows/{flow-id}/live-info")
  @SuppressWarnings("unused")
  public void flowLiveInfo(HttpRequest request, HttpResponder responder,
                           @PathParam("app-id") final String appId,
                           @PathParam("flow-id") final String flowId) {
    getLiveInfo(request, responder, appId, flowId, Type.FLOW);
  }

  /**
   * Returns specification of a runnable - flow.
   */
  @GET
  @Path("/apps/{app-id}/flows/{flow-id}")
  public void flowSpecification(HttpRequest request, HttpResponder responder,
                                @PathParam("app-id") final String appId,
                                @PathParam("flow-id")final String flowId) {
    runnableSpecification(request, responder, appId, Type.FLOW, flowId);
  }

  /**
   * Returns specification of procedure
   */
  @GET
  @Path("/apps/{app-id}/procedures/{procedure-id}")
  public void procedureSpecification(HttpRequest request, HttpResponder responder,
                                @PathParam("app-id") final String appId,
                                @PathParam("procedure-id")final String procId) {
    runnableSpecification(request, responder, appId, Type.PROCEDURE, procId);
  }

  /**
   * Returns specification of mapreduce
   */
  @GET
  @Path("/apps/{app-id}/mapreduce/{mapreduce-id}")
  public void mapreduceSpecification(HttpRequest request, HttpResponder responder,
                                @PathParam("app-id") final String appId,
                                @PathParam("mapreduce-id")final String mapreduceId) {
    runnableSpecification(request, responder, appId, Type.MAPREDUCE, mapreduceId);
  }

  /**
   * Returns specification of workflow
   */
  @GET
  @Path("/apps/{app-id}/workflows/{workflow-id}")
  public void workflowSpecification(HttpRequest request, HttpResponder responder,
                                @PathParam("app-id") final String appId,
                                @PathParam("workflow-id")final String workflowId) {
    runnableSpecification(request, responder, appId, Type.WORKFLOW, workflowId);
  }

<<<<<<< HEAD
    Type type = RUNNABLE_TYPE_MAP.get(runnableType);
    if (type == null || type == Type.WEBAPP) {
      responder.sendStatus(HttpResponseStatus.NOT_FOUND);
      return;
    }
=======
>>>>>>> 5174d8a4


  private void runnableSpecification(HttpRequest request, HttpResponder responder,
                                    final String appId, Type runnableType,
                                    final String runnableId) {
    try {
      String accountId = getAuthenticatedAccountId(request);
      Id.Program id = Id.Program.from(accountId, appId, runnableId);
      String specification = getProgramSpecification(id, runnableType);
      if (specification == null || specification.isEmpty()) {
        responder.sendStatus(HttpResponseStatus.NOT_FOUND);
      } else {
        responder.sendByteArray(HttpResponseStatus.OK, specification.getBytes(Charsets.UTF_8),
                                ImmutableMultimap.of(HttpHeaders.Names.CONTENT_TYPE, "application/json"));
      }
    } catch (SecurityException e) {
      responder.sendStatus(HttpResponseStatus.UNAUTHORIZED);
    } catch (Throwable e) {
      LOG.error("Got exception:", e);
      responder.sendStatus(HttpResponseStatus.INTERNAL_SERVER_ERROR);
    }
  }

  private BodyConsumer deployAppStream (final HttpRequest request,
                                        final HttpResponder responder, final String appId) throws IOException {
    final String archiveName = request.getHeader(ARCHIVE_NAME_HEADER);
    final String accountId = getAuthenticatedAccountId(request);
    final Location uploadDir = locationFactory.create(archiveDir + "/" + accountId);
    final Location archive = uploadDir.append(archiveName);
    final OutputStream os = archive.getOutputStream();

    if (archiveName == null || archiveName.isEmpty()) {
      responder.sendString(HttpResponseStatus.BAD_REQUEST, ARCHIVE_NAME_HEADER + " header not present");
    }

    final SessionInfo sessionInfo = new SessionInfo(accountId, appId, archiveName, archive, DeployStatus.UPLOADING);
    sessions.put(accountId, sessionInfo);

    return new BodyConsumer() {
      @Override
      public void chunk(ChannelBuffer request, HttpResponder responder) {
        try {
          request.readBytes(os, request.readableBytes());
        } catch (IOException e) {
          sessionInfo.setStatus(DeployStatus.FAILED);
          e.printStackTrace();
          responder.sendString(HttpResponseStatus.INTERNAL_SERVER_ERROR, e.getMessage());
        }
      }
      @Override
      public void finished(HttpResponder responder) {
        try {
          os.close();
          sessionInfo.setStatus(DeployStatus.VERIFYING);
          deploy(accountId, appId, archive);
          sessionInfo.setStatus(DeployStatus.DEPLOYED);
          responder.sendString(HttpResponseStatus.OK, "Deploy Complete");
        } catch (Exception ex) {
          sessionInfo.setStatus(DeployStatus.FAILED);
          ex.printStackTrace();
          responder.sendString(HttpResponseStatus.BAD_REQUEST, ex.getMessage());
        } finally {
          save(sessionInfo.setStatus(sessionInfo.getStatus()), accountId);
          sessions.remove(accountId);
        }
      }
      @Override
      public void handleError(Throwable t) {
        try {
          os.close();
          sessionInfo.setStatus(DeployStatus.FAILED);
          responder.sendString(HttpResponseStatus.INTERNAL_SERVER_ERROR, t.getCause().getMessage());
        } catch (IOException e) {
          e.printStackTrace();
        } finally {
          save(sessionInfo.setStatus(sessionInfo.getStatus()), accountId);
          sessions.remove(accountId);
        }
      }
    };

  }

  // deploy helper
  private void deploy(final String accountId, final String appId , Location archive) throws Exception {

    try {
      Id.Account id = Id.Account.from(accountId);
      Location archiveLocation = archive;
      Manager<Location, ApplicationWithPrograms> manager = managerFactory.create(new ProgramTerminator() {
        @Override
        public void stop(Id.Account id, Id.Program programId, Type type) throws ExecutionException {
          deleteHandler(programId, type);
        }
      });

      ApplicationWithPrograms applicationWithPrograms =
        manager.deploy(id, appId, archiveLocation).get();
      ApplicationSpecification specification = applicationWithPrograms.getAppSpecLoc().getSpecification();
      setupSchedules(accountId, specification);
    } catch (Throwable e) {
      LOG.warn(e.getMessage(), e);
      throw new Exception(e.getMessage());
    }
  }



  private void setupSchedules(String accountId, ApplicationSpecification specification)  throws IOException {

    for (Map.Entry<String, WorkflowSpecification> entry : specification.getWorkflows().entrySet()) {
      Id.Program programId = Id.Program.from(accountId, specification.getName(), entry.getKey());
      List<String> existingSchedules = scheduler.getScheduleIds(programId, Type.WORKFLOW);
      //Delete the existing schedules and add new ones.
      if (!existingSchedules.isEmpty()) {
        scheduler.deleteSchedules(programId, Type.WORKFLOW, existingSchedules);
      }
      // Add new schedules.
      if (!entry.getValue().getSchedules().isEmpty()) {
        scheduler.schedule(programId, Type.WORKFLOW, entry.getValue().getSchedules());
      }
    }
  }


  /**
   * Defines the class for sending deploy status to client.
   */
  private static class Status {
    private final int code;
    private final String status;
    private final String message;

    public Status(int code, String message) {
      this.code = code;
      this.status = DeployStatus.getMessage(code);
      this.message = message;
    }
  }

  /**
   * Gets application deployment status.
   */
  @GET
  @Path("/deploy/status")
  public void getDeployStatus(HttpRequest request, HttpResponder responder) {
    try {
      String accountId = getAuthenticatedAccountId(request);
      DeployStatus status  = dstatus(accountId);
      LOG.trace("Deployment status call at AppFabricHttpHandler , Status: {}", status);
      responder.sendJson(HttpResponseStatus.OK, new Status(status.getCode(), status.getMessage()));
    } catch (SecurityException e) {
      responder.sendStatus(HttpResponseStatus.UNAUTHORIZED);
    } catch (Throwable e) {
      LOG.error("Got exception:", e);
      responder.sendStatus(HttpResponseStatus.INTERNAL_SERVER_ERROR);
    }
  }


  /**
   * Promote an application another reactor.
   */
  @POST
  @Path("/apps/{app-id}/promote")
  public void promoteApp(HttpRequest request, HttpResponder responder, @PathParam("app-id") final String appId) {
    try {
      String postBody = null;

      try {
        postBody = IOUtils.toString(new ChannelBufferInputStream(request.getContent()));
      } catch (IOException e) {
        responder.sendError(HttpResponseStatus.BAD_REQUEST, e.getMessage());
        return;
      }

      Map<String, String> content = null;
      try {
        content = GSON.fromJson(postBody, MAP_STRING_STRING_TYPE);
      } catch (JsonSyntaxException e) {
        responder.sendError(HttpResponseStatus.BAD_REQUEST, "Not a valid body specified.");
        return;
      }

      if (!content.containsKey("hostname")) {
        responder.sendError(HttpResponseStatus.BAD_REQUEST, "Hostname not specified.");
        return;
      }

      // Checks DNS, Ipv4, Ipv6 address in one go.
      String hostname = content.get("hostname");
      Preconditions.checkArgument(!hostname.isEmpty(), "Empty hostname passed.");
      InetAddress address = InetAddress.getByName(hostname);

      String accountId = getAuthenticatedAccountId(request);
      AuthToken token = new AuthToken(request.getHeader(Constants.Gateway.CONTINUUITY_API_KEY));
      ArchiveId id = new ArchiveId(accountId, appId, "promote-" + System.currentTimeMillis() + ".jar");

      final Location appArchive = store.getApplicationArchiveLocation
        (Id.Application.from(id.getAccountId(), id.getApplicationId()));
      if (appArchive == null || !appArchive.exists()) {
<<<<<<< HEAD
        throw new AppFabricServiceException("Unable to locate the application.");
=======
        throw new IOException("Unable to locate the application.");
>>>>>>> 5174d8a4
      }

      if (!promote(token, id, hostname)) {
        responder.sendError(HttpResponseStatus.INTERNAL_SERVER_ERROR, "Failed to promote application " + appId);
      } else {
        responder.sendStatus(HttpResponseStatus.OK);
      }
    } catch (SecurityException e) {
      responder.sendStatus(HttpResponseStatus.UNAUTHORIZED);
    } catch (Throwable e) {
      LOG.error("Got exception:", e);
      responder.sendStatus(HttpResponseStatus.INTERNAL_SERVER_ERROR);
    }
  }

  public boolean promote(AuthToken authToken, ArchiveId id, String hostname) throws Exception {

    try {
      final Location appArchive = store.getApplicationArchiveLocation(Id.Application.from(id.getAccountId(),
                                                                                          id.getApplicationId()));
      if (appArchive == null || !appArchive.exists()) {
        throw new Exception("Unable to locate the application.");
      }

      String schema = "https";
      if ("localhost".equals(hostname)) {
        schema = "http";
      }

      String url = String.format("%s://%s:%d/v2/apps/%s",
                                 schema, hostname, Constants.AppFabric.DEFAULT_SERVER_PORT, id.getApplicationId());
      SimpleAsyncHttpClient client = new SimpleAsyncHttpClient.Builder()
        .setUrl(url)
        .setRequestTimeoutInMs((int) UPLOAD_TIMEOUT)
        .setHeader("X-Archive-Name", appArchive.getName())
        .setHeader("X-Continuuity-ApiKey", authToken.getToken())
        .build();

      try {
        Future<Response> future = client.put(new LocationBodyGenerator(appArchive));
        Response response = future.get(UPLOAD_TIMEOUT, TimeUnit.MILLISECONDS);
        if (response.getStatusCode() != 200) {
          throw new RuntimeException(response.getResponseBody());
        }
        return true;
      } finally {
        client.close();
      }
    } catch (Exception ex) {
      LOG.warn(ex.getMessage(), ex);
      throw ex;
    }
  }

  private static final class LocationBodyGenerator implements BodyGenerator {

    private final Location location;

    private LocationBodyGenerator(Location location) {
      this.location = location;
    }

    @Override
    public Body createBody() throws IOException {
      final InputStream input = location.getInputStream();

      return new Body() {
        @Override
        public long getContentLength() {
          try {
            return location.length();
          } catch (IOException e) {
            throw Throwables.propagate(e);
          }
        }

        @Override
        public long read(ByteBuffer buffer) throws IOException {
          // Fast path
          if (buffer.hasArray()) {
            int len = input.read(buffer.array(), buffer.arrayOffset() + buffer.position(), buffer.remaining());
            if (len > 0) {
              buffer.position(buffer.position() + len);
            }
            return len;
          }

          byte[] bytes = new byte[buffer.remaining()];
          int len = input.read(bytes);
          if (len < 0) {
            return len;
          }
          buffer.put(bytes, 0, len);
          return len;
        }

        @Override
        public void close() throws IOException {
          input.close();
        }
      };
    }
  }

  /**
   * Delete an application specified by appId
   */
  @DELETE
  @Path("/apps/{app-id}")
  public void deleteApp(HttpRequest request, HttpResponder responder,
                        @PathParam("app-id") final String appId) {
    try {
      String accountId = getAuthenticatedAccountId(request);
      Id.Program id = Id.Program.from(accountId, appId, "");
      AppFabricServiceStatus appStatus = removeApplication(id);
      LOG.trace("Delete call for Application {} at AppFabricHttpHandler", appId);
      responder.sendString(appStatus.getCode(), appStatus.getMessage());
    } catch (SecurityException e) {
      responder.sendStatus(HttpResponseStatus.UNAUTHORIZED);
    } catch (Throwable e) {
      LOG.error("Got exception: ", e);
      responder.sendStatus(HttpResponseStatus.INTERNAL_SERVER_ERROR);
    }
  }

  /**
   * Deletes all applications in the reactor.
   */
  @DELETE
  @Path("/apps")
  public void deleteAllApps(HttpRequest request, HttpResponder responder) {
    try {
      String accountId = getAuthenticatedAccountId(request);
      Id.Account id = Id.Account.from(accountId);
      AppFabricServiceStatus status = removeAll(id);
      LOG.trace("Delete All call at AppFabricHttpHandler");
      responder.sendString(status.getCode(), status.getMessage());
    } catch (SecurityException e) {
      responder.sendStatus(HttpResponseStatus.UNAUTHORIZED);
    } catch (Throwable e) {
      LOG.error("Got exception: ", e);
      responder.sendStatus(HttpResponseStatus.INTERNAL_SERVER_ERROR);
    }
  }

  /**
   * Deletes queues
   */
  @DELETE
  @Path("/apps/{app-id}/flows/{flow-id}/queues")
  public void deleteFlowQueues(HttpRequest request, HttpResponder responder,
                               @PathParam("app-id") final String appId,
                               @PathParam("flow-id") final String flowId) {
    String accountId = getAuthenticatedAccountId(request);
    Id.Program programId = Id.Program.from(accountId, appId, flowId);
    try {
      ProgramStatus status = getProgramStatus(programId, Type.FLOW);
      if (status.getStatus().equals("NOT_FOUND")) {
        responder.sendStatus(HttpResponseStatus.NOT_FOUND);
      } else if (status.getStatus().equals("RUNNING")) {
        responder.sendString(HttpResponseStatus.FORBIDDEN, "Flow is running, please stop it first.");
      } else {
        queueAdmin.dropAllForFlow(appId, flowId);
        // delete process metrics that are used to calculate the queue size (process.events.pending metric name)
        deleteProcessMetricsForFlow(appId, flowId);
        responder.sendStatus(HttpResponseStatus.OK);
      }
    } catch (SecurityException e) {
      responder.sendStatus(HttpResponseStatus.UNAUTHORIZED);
    } catch (Throwable e) {
      LOG.error("Got exception:", e);
      responder.sendStatus(HttpResponseStatus.INTERNAL_SERVER_ERROR);
    }
  }

  /*
   * Retrieves a {@link SessionInfo} from the file system.
   */
  @Nullable
  private SessionInfo retrieve(String accountId) {
    try {
      final Location outputDir = locationFactory.create(archiveDir + "/" + accountId);
      if (!outputDir.exists()) {
        return null;
      }
      final Location sessionInfoFile = outputDir.append("session.json");
      InputSupplier<Reader> reader = new InputSupplier<Reader>() {
        @Override
        public Reader getInput() throws IOException {
          return new InputStreamReader(sessionInfoFile.getInputStream(), "UTF-8");
        }
      };

      Gson gson = new GsonBuilder().registerTypeAdapter(Location.class, new LocationCodec(locationFactory)).create();
      Reader r = reader.getInput();
      try {
        return gson.fromJson(r, SessionInfo.class);
      } finally {
        Closeables.closeQuietly(r);
      }
    } catch (IOException e) {
      LOG.warn("Failed to retrieve session info for account.");
    }
    return null;
  }

  private AppFabricServiceStatus removeAll(Id.Account identifier) throws Exception {
    List<ApplicationSpecification> allSpecs = new ArrayList<ApplicationSpecification>(
      store.getAllApplications(identifier));

    //Check if any App associated with this account is running
    final Id.Account accId = Id.Account.from(identifier.getId());
    boolean appRunning = checkAnyRunning(new Predicate<Id.Program>() {
      @Override
      public boolean apply(Id.Program programId) {
        return programId.getApplication().getAccount().equals(accId);
      }
    }, Type.values());

    if (appRunning) {
      return AppFabricServiceStatus.PROGRAM_STILL_RUNNING;
    }

    //All Apps are STOPPED, delete them
    for (ApplicationSpecification appSpec : allSpecs) {
      Id.Program id = Id.Program.from(identifier.getId(), appSpec.getName() , "");
      removeApplication(id);
    }
    return AppFabricServiceStatus.OK;
  }

  private AppFabricServiceStatus removeApplication(Id.Program identifier) throws Exception {
    Id.Account accountId = Id.Account.from(identifier.getAccountId());
    final Id.Application appId = Id.Application.from(accountId, identifier.getApplicationId());

    //Check if all are stopped.
    boolean appRunning = checkAnyRunning(new Predicate<Id.Program>() {
      @Override
      public boolean apply(Id.Program programId) {
        return programId.getApplication().equals(appId);
      }
    }, Type.values());

    if (appRunning) {
      return AppFabricServiceStatus.PROGRAM_STILL_RUNNING;
    }

    ApplicationSpecification spec = store.getApplication(appId);
    if (spec == null) {
      return AppFabricServiceStatus.PROGRAM_NOT_FOUND;
    }

    //Delete the schedules
    for (WorkflowSpecification workflowSpec : spec.getWorkflows().values()) {
      Id.Program workflowProgramId = Id.Program.from(appId, workflowSpec.getName());
      List<String> schedules = scheduler.getScheduleIds(workflowProgramId, Type.WORKFLOW);
      if (!schedules.isEmpty()) {
        scheduler.deleteSchedules(workflowProgramId, Type.WORKFLOW, schedules);
      }
    }

    deleteMetrics(identifier.getAccountId(), identifier.getApplicationId());

    // also delete all queue state of each flow
    for (FlowSpecification flowSpecification : spec.getFlows().values()) {
      queueAdmin.dropAllForFlow(identifier.getApplicationId(), flowSpecification.getName());
    }
    deleteProgramLocations(appId);

    Location appArchive = store.getApplicationArchiveLocation(appId);
    Preconditions.checkNotNull(appArchive, "Could not find the location of application", appId.getId());
    appArchive.delete();
    store.removeApplication(appId);
    return AppFabricServiceStatus.OK;
  }

  private void deleteMetrics(String account, String application) throws IOException {
    Iterable<Discoverable> discoverables = this.discoveryServiceClient.discover(Constants.Service.METRICS);
    Discoverable discoverable = new TimeLimitEndpointStrategy(new RandomEndpointStrategy(discoverables),
                                                              DISCOVERY_TIMEOUT_SECONDS, TimeUnit.SECONDS).pick();

    if (discoverable == null) {
      LOG.error("Fail to get any metrics endpoint for deleting metrics.");
      throw new IOException("Can't find Metrics endpoint");
    }

    LOG.debug("Deleting metrics for application {}", application);
    for (MetricsScope scope : MetricsScope.values()) {
      String url = String.format("http://%s:%d%s/metrics/%s/apps/%s",
                                 discoverable.getSocketAddress().getHostName(),
                                 discoverable.getSocketAddress().getPort(),
                                 Constants.Gateway.GATEWAY_VERSION,
                                 scope.name().toLowerCase(),
                                 application);
      sendMetricsDelete(url);
    }
  }

  private void deleteMetrics(String accountId) throws IOException, OperationException {
    Collection<ApplicationSpecification> applications = this.store.getAllApplications(new Id.Account(accountId));
    Iterable<Discoverable> discoverables = this.discoveryServiceClient.discover(Constants.Service.METRICS);
    Discoverable discoverable = new TimeLimitEndpointStrategy(new RandomEndpointStrategy(discoverables),
                                                              DISCOVERY_TIMEOUT_SECONDS, TimeUnit.SECONDS).pick();

    if (discoverable == null) {
      LOG.error("Fail to get any metrics endpoint for deleting metrics.");
      return;
    }

    for (MetricsScope scope : MetricsScope.values()) {
      for (ApplicationSpecification application : applications) {
        String url = String.format("http://%s:%d%s/metrics/%s/apps/%s",
                                   discoverable.getSocketAddress().getHostName(),
                                   discoverable.getSocketAddress().getPort(),
                                   Constants.Gateway.GATEWAY_VERSION,
                                   scope.name().toLowerCase(),
                                   application.getName());
        sendMetricsDelete(url);
      }
    }

    String url = String.format("http://%s:%d%s/metrics",
                               discoverable.getSocketAddress().getHostName(),
                               discoverable.getSocketAddress().getPort(),
                               Constants.Gateway.GATEWAY_VERSION);
    sendMetricsDelete(url);
  }

  // deletes the process metrics for a flow
  private void deleteProcessMetricsForFlow(String application, String flow) throws IOException {
    Iterable<Discoverable> discoverables = this.discoveryServiceClient.discover(Constants.Service.METRICS);
    Discoverable discoverable = new TimeLimitEndpointStrategy(new RandomEndpointStrategy(discoverables),
                                                              3L, TimeUnit.SECONDS).pick();

    if (discoverable == null) {
      LOG.error("Fail to get any metrics endpoint for deleting metrics.");
      throw new IOException("Can't find Metrics endpoint");
    }

    LOG.debug("Deleting metrics for flow {}.{}", application, flow);
    String url = String.format("http://%s:%d%s/metrics/reactor/apps/%s/flows/%s?prefixEntity=process",
                               discoverable.getSocketAddress().getHostName(),
                               discoverable.getSocketAddress().getPort(),
                               Constants.Gateway.GATEWAY_VERSION,
                               application, flow);

    long timeout = TimeUnit.MILLISECONDS.convert(1, TimeUnit.MINUTES);

    SimpleAsyncHttpClient client = new SimpleAsyncHttpClient.Builder()
      .setUrl(url)
      .setRequestTimeoutInMs((int) timeout)
      .build();

    try {
      client.delete().get(timeout, TimeUnit.MILLISECONDS);
    } catch (Exception e) {
      LOG.error("exception making metrics delete call", e);
      Throwables.propagate(e);
    } finally {
      client.close();
    }
  }


  private void sendMetricsDelete(String url) {
    SimpleAsyncHttpClient client = new SimpleAsyncHttpClient.Builder()
      .setUrl(url)
      .setRequestTimeoutInMs((int) METRICS_SERVER_RESPONSE_TIMEOUT)
      .build();

    try {
      client.delete().get(METRICS_SERVER_RESPONSE_TIMEOUT, TimeUnit.MILLISECONDS);
    } catch (Exception e) {
      LOG.error("exception making metrics delete call", e);
      Throwables.propagate(e);
    } finally {
      client.close();
    }
  }

  /**
   * Check if any program that satisfy the given {@link Predicate} is running.
   *
   * @param predicate Get call on each running {@link Id.Program}.
   * @param types Types of program to check
   * returns True if a program is running as defined by the predicate.
   */
  private boolean checkAnyRunning(Predicate<Id.Program> predicate, Type... types) {
    for (Type type : types) {
      for (Map.Entry<RunId, ProgramRuntimeService.RuntimeInfo> entry :  runtimeService.list(type).entrySet()) {
        Id.Program programId = entry.getValue().getProgramId();
        if (predicate.apply(programId)) {
          LOG.trace("Program still running in checkAnyRunning: {} {} {} {}",
                    programId.getApplicationId(), type, programId.getId(), entry.getValue().getController().getRunId());
          return true;
        }
      }
    }
    return false;
  }

  /**
   * Delete the jar location of the program.
   *
   * @param appId        applicationId.
   * @throws IOException if there are errors with location IO
   */
  private void deleteProgramLocations(Id.Application appId) throws IOException, OperationException {
    ApplicationSpecification specification = store.getApplication(appId);

    Iterable<ProgramSpecification> programSpecs = Iterables.concat(specification.getFlows().values(),
                                                                   specification.getMapReduce().values(),
                                                                   specification.getProcedures().values(),
                                                                   specification.getWorkflows().values());

    for (ProgramSpecification spec : programSpecs) {
      Type type = Type.typeOfSpecification(spec);
      Id.Program programId = Id.Program.from(appId, spec.getName());
      Location location = Programs.programLocation(locationFactory, appFabricDir, programId, type);
      location.delete();
    }

    // Delete webapp
    // TODO: this will go away once webapp gets a spec
    try {
      Id.Program programId = Id.Program.from(appId.getAccountId(), appId.getId(), Type.WEBAPP.name().toLowerCase());
      Location location = Programs.programLocation(locationFactory, appFabricDir, programId, Type.WEBAPP);
      location.delete();
    } catch (FileNotFoundException e) {
      // expected exception when webapp is not present.
    }
  }

  /*
   * Returns DeploymentStatus
   */
  private DeployStatus dstatus(String accountId) {
    if (!sessions.containsKey(accountId)) {
      SessionInfo info = retrieve(accountId);
      return info.getStatus();
    } else {
      SessionInfo info = sessions.get(accountId);
      return info.getStatus();
    }
  }

  private void deleteHandler(Id.Program programId, Type type)
    throws ExecutionException {
    try {
      switch (type) {
        case FLOW:
          //Stop the flow if it not running
          ProgramRuntimeService.RuntimeInfo flowRunInfo = findRuntimeInfo(programId.getAccountId(),
                                                                          programId.getApplicationId(),
                                                                          programId.getId(),
                                                                          type);
          if (flowRunInfo != null) {
            doStop(flowRunInfo);
          }
          break;
        case PROCEDURE:
          //Stop the procedure if it not running
          ProgramRuntimeService.RuntimeInfo procedureRunInfo = findRuntimeInfo(programId.getAccountId(),
                                                                               programId.getApplicationId(),
                                                                               programId.getId(),
                                                                               type);
          if (procedureRunInfo != null) {
            doStop(procedureRunInfo);
          }
          break;
        case WORKFLOW:
          List<String> scheduleIds = scheduler.getScheduleIds(programId, type);
          scheduler.deleteSchedules(programId, Type.WORKFLOW, scheduleIds);
          break;
        case MAPREDUCE:
          //no-op
          break;
      };
    } catch (InterruptedException e) {
      throw new ExecutionException(e);
    }
  }

  /**
   * Saves the {@link SessionInfo} to the filesystem.
   *
   * @param info to be saved.
   * @return true if and only if successful; false otherwise.
   */
  private boolean save(SessionInfo info, String accountId) {
    try {
      Gson gson = new GsonBuilder().registerTypeAdapter(Location.class, new LocationCodec(locationFactory)).create();
      Location outputDir = locationFactory.create(archiveDir + "/" + accountId);
      if (!outputDir.exists()) {
        return false;
      }
      final Location sessionInfoFile = outputDir.append("session.json");
      OutputSupplier<Writer> writer = new OutputSupplier<Writer>() {
        @Override
        public Writer getOutput() throws IOException {
          return new OutputStreamWriter(sessionInfoFile.getOutputStream(), "UTF-8");
        }
      };

      Writer w = writer.getOutput();
      try {
        gson.toJson(info, w);
      } finally {
        Closeables.closeQuietly(w);
      }
    } catch (IOException e) {
      LOG.warn(e.getMessage(), e);
      return false;
    }
    return true;
  }

  private void doStop(ProgramRuntimeService.RuntimeInfo runtimeInfo)
    throws ExecutionException, InterruptedException {
    Preconditions.checkNotNull(runtimeInfo, UserMessages.getMessage(UserErrors.RUNTIME_INFO_NOT_FOUND));
    ProgramController controller = runtimeInfo.getController();
    controller.stop().get();
  }

  /** NOTE: This was a temporary hack done to map the status to something that is
   * UI friendly. Internal states of program controller are reasonable and hence
   * no point in changing them.
   */
  private String controllerStateToString(ProgramController.State state) {
    if (state == ProgramController.State.ALIVE) {
      return "RUNNING";
    }
    if (state == ProgramController.State.ERROR) {
      return "FAILED";
    }
    return state.toString();
  }

  private String getProgramSpecification(Id.Program id, Type type)
    throws Exception {

    ApplicationSpecification appSpec;
    try {
      appSpec = store.getApplication(id.getApplication());
      if (appSpec == null) {
        return "";
      }
      String runnableId = id.getId();
      if (type == Type.FLOW && appSpec.getFlows().containsKey(runnableId)) {
        return GSON.toJson(appSpec.getFlows().get(id.getId()));
      } else if (type == Type.PROCEDURE && appSpec.getProcedures().containsKey(runnableId)) {
        return GSON.toJson(appSpec.getProcedures().get(id.getId()));
      } else if (type == Type.MAPREDUCE && appSpec.getMapReduce().containsKey(runnableId)) {
        return GSON.toJson(appSpec.getMapReduce().get(id.getId()));
      } else if (type == Type.WORKFLOW && appSpec.getWorkflows().containsKey(runnableId)) {
        return GSON.toJson(appSpec.getWorkflows().get(id.getId()));
      }
    } catch (Throwable throwable) {
      LOG.warn(throwable.getMessage(), throwable);
      throw new Exception(throwable.getMessage());
    }
    return "";
  }


  private ProgramRuntimeService.RuntimeInfo findRuntimeInfo(Id.Program identifier, Type type) {
    Collection<ProgramRuntimeService.RuntimeInfo> runtimeInfos = runtimeService.list(type).values();
    Preconditions.checkNotNull(runtimeInfos, UserMessages.getMessage(UserErrors.RUNTIME_INFO_NOT_FOUND),
                               identifier.getAccountId(), identifier.getApplicationId());
    for (ProgramRuntimeService.RuntimeInfo info : runtimeInfos) {
      if (identifier.equals(info.getProgramId())) {
        return info;
      }
    }
    return null;
  }

  /**
   * Returns a list of flows associated with account.
   */
  @GET
  @Path("/flows")
  public void getAllFlows(HttpRequest request, HttpResponder responder) {
    programList(request, responder, Type.FLOW, null);
  }

  /**
   * Returns a list of procedures associated with account.
   */
  @GET
  @Path("/procedures")
  public void getAllProcedures(HttpRequest request, HttpResponder responder) {
    programList(request, responder, Type.PROCEDURE, null);
  }

  /**
   * Returns a list of map/reduces associated with account.
   */
  @GET
  @Path("/mapreduce")
  public void getAllMapReduce(HttpRequest request, HttpResponder responder) {
    programList(request, responder, Type.MAPREDUCE, null);
  }

  /**
   * Returns a list of workflows associated with account.
   */
  @GET
  @Path("/workflows")
  public void getAllWorkflows(HttpRequest request, HttpResponder responder) {
    programList(request, responder, Type.WORKFLOW, null);
  }

  /**
   * Returns a list of applications associated with account.
   */
  @GET
  @Path("/apps")
  public void getAllApps(HttpRequest request, HttpResponder responder) {
    getAppDetails(request, responder, null);
  }

  /**
   * Returns the info associated with the application.
   */
  @GET
  @Path("/apps/{app-id}")
  public void getAppInfo(HttpRequest request, HttpResponder responder,
                      @PathParam("app-id") final String appId) {
    getAppDetails(request, responder, appId);
  }

  /**
   * Returns a list of procedure associated with account & application.
   */
  @GET
  @Path("/apps/{app-id}/flows")
  public void getFlowsByApp(HttpRequest request, HttpResponder responder,
                            @PathParam("app-id") final String appId) {
    programList(request, responder, Type.FLOW, appId);
  }

  /**
   * Returns a list of procedure associated with account & application.
   */
  @GET
  @Path("/apps/{app-id}/procedures")
  public void getProceduresByApp(HttpRequest request, HttpResponder responder,
                                 @PathParam("app-id") final String appId) {
    programList(request, responder, Type.PROCEDURE, appId);
  }

  /**
   * Returns a list of procedure associated with account & application.
   */
  @GET
  @Path("/apps/{app-id}/mapreduce")
  public void getMapreduceByApp(HttpRequest request, HttpResponder responder,
                                @PathParam("app-id") final String appId) {
    programList(request, responder, Type.MAPREDUCE, appId);
  }

  /**
   * Returns a list of procedure associated with account & application.
   */
  @GET
  @Path("/apps/{app-id}/workflows")
  public void getWorkflowssByApp(HttpRequest request, HttpResponder responder,
                                 @PathParam("app-id") final String appId) {
    programList(request, responder, Type.WORKFLOW, appId);
  }


  private void getAppDetails(HttpRequest request, HttpResponder responder, String appid) {
    if (appid != null && appid.isEmpty()) {
      responder.sendString(HttpResponseStatus.BAD_REQUEST, "app-id is empty");
      return;
    }

    try {
      String accountId = getAuthenticatedAccountId(request);
      Id.Account accId = Id.Account.from(accountId);
      List<Map<String, String>> result = Lists.newArrayList();
      List<ApplicationSpecification> specList;
      if (appid == null) {
        specList = new ArrayList<ApplicationSpecification>(store.getAllApplications(accId));
      } else {
        ApplicationSpecification appSpec = store.getApplication(new Id.Application(accId, appid));
        if (appSpec == null) {
          responder.sendStatus(HttpResponseStatus.NOT_FOUND);
          return;
        }
        specList = Collections.singletonList(store.getApplication(new Id.Application(accId, appid)));
      }

      for (ApplicationSpecification appSpec : specList) {
        result.add(makeAppRecord(appSpec));
      }

      String json = new Gson().toJson(result);
      responder.sendByteArray(HttpResponseStatus.OK, json.getBytes(Charsets.UTF_8),
                              ImmutableMultimap.of(HttpHeaders.Names.CONTENT_TYPE, "application/json"));
    } catch (SecurityException e) {
      responder.sendStatus(HttpResponseStatus.UNAUTHORIZED);
    } catch (Throwable e) {
      LOG.error("Got exception : ", e);
      responder.sendStatus(HttpResponseStatus.INTERNAL_SERVER_ERROR);
    }
  }

  private void programList(HttpRequest request, HttpResponder responder, Type type, String appid) {
    if (appid != null && appid.isEmpty()) {
      responder.sendString(HttpResponseStatus.BAD_REQUEST, "app-id is null or empty");
      return;
    }

    try {
      String accountId = getAuthenticatedAccountId(request);
      String list;
      if (appid == null) {
        Id.Account accId = Id.Account.from(accountId);
        list = listPrograms(accId, type);
      } else {
        Id.Application appId = Id.Application.from(accountId, appid);
        list = listProgramsByApp(appId, type);
      }

      if (list.isEmpty()) {
        responder.sendStatus(HttpResponseStatus.NOT_FOUND);
      } else {
        responder.sendByteArray(HttpResponseStatus.OK, list.getBytes(Charsets.UTF_8),
                                ImmutableMultimap.of(HttpHeaders.Names.CONTENT_TYPE, "application/json"));
      }
    } catch (SecurityException e) {
      responder.sendStatus(HttpResponseStatus.UNAUTHORIZED);
    } catch (Throwable e) {
      LOG.error("Got exception: ", e);
      responder.sendStatus(HttpResponseStatus.INTERNAL_SERVER_ERROR);
    }
  }

  private String listProgramsByApp(Id.Application appId, Type type) throws Exception {
    ApplicationSpecification appSpec;
    try {
      appSpec = store.getApplication(appId);
      if (appSpec == null) {
        return "";
      } else {
        return listPrograms(Collections.singletonList(appSpec), type);
      }
    } catch (Throwable throwable) {
      LOG.warn(throwable.getMessage(), throwable);
      throw new Exception("Could not retrieve application spec for " + appId.toString() + ", reason: " +
                            throwable.getMessage());
    }
  }

  private String listPrograms(Id.Account accId, Type type) throws Exception {
    try {
      Collection<ApplicationSpecification> appSpecs = store.getAllApplications(accId);
      if (appSpecs == null) {
        return "";
      } else {
        return listPrograms(appSpecs, type);
      }
    } catch (Throwable throwable) {
      LOG.warn(throwable.getMessage(), throwable);
      throw new Exception("Could not retrieve application spec for " + accId.toString() + ", reason: " +
                            throwable.getMessage());
    }
  }

  private String listPrograms(Collection<ApplicationSpecification> appSpecs, Type type) throws Exception {
    List<Map<String, String>> result = Lists.newArrayList();
    for (ApplicationSpecification appSpec : appSpecs) {
      if (type == Type.FLOW) {
        for (FlowSpecification flowSpec : appSpec.getFlows().values()) {
          result.add(makeProgramRecord(appSpec.getName(), flowSpec, Type.FLOW));
        }
      } else if (type == Type.PROCEDURE) {
        for (ProcedureSpecification procedureSpec : appSpec.getProcedures().values()) {
          result.add(makeProgramRecord(appSpec.getName(), procedureSpec, Type.PROCEDURE));
        }
      } else if (type == Type.MAPREDUCE) {
        for (MapReduceSpecification mrSpec : appSpec.getMapReduce().values()) {
          result.add(makeProgramRecord(appSpec.getName(), mrSpec, Type.MAPREDUCE));
        }
      } else if (type == Type.WORKFLOW) {
        for (WorkflowSpecification wfSpec : appSpec.getWorkflows().values()) {
          result.add(makeProgramRecord(appSpec.getName(), wfSpec, Type.WORKFLOW));
        }
      } else {
        throw new Exception("Unknown program type: " + type.name());
      }
    }
    return new Gson().toJson(result);
  }

  private ProgramRuntimeService.RuntimeInfo findRuntimeInfo(String accountId, String appId,
                                                            String flowId, Type typeId) {
    Type type = Type.valueOf(typeId.name());
    Collection<ProgramRuntimeService.RuntimeInfo> runtimeInfos = runtimeService.list(type).values();
    Preconditions.checkNotNull(runtimeInfos, UserMessages.getMessage(UserErrors.RUNTIME_INFO_NOT_FOUND),
                               accountId, flowId);

    Id.Program programId = Id.Program.from(accountId, appId, flowId);

    for (ProgramRuntimeService.RuntimeInfo info : runtimeInfos) {
      if (programId.equals(info.getProgramId())) {
        return info;
      }
    }
    return null;
  }

  private void getLiveInfo(HttpRequest request, HttpResponder responder,
                           final String appId, final String programId, Type type) {
    try {
      String accountId = getAuthenticatedAccountId(request);
      responder.sendJson(HttpResponseStatus.OK,
                         runtimeService.getLiveInfo(Id.Program.from(accountId,
                                                                    appId,
                                                                    programId),
                                                    type));
    } catch (SecurityException e) {
      responder.sendStatus(HttpResponseStatus.UNAUTHORIZED);
    } catch (Throwable e) {
      LOG.error("Got exception:", e);
      responder.sendStatus(HttpResponseStatus.INTERNAL_SERVER_ERROR);
    }
  }

   /* -----------------  helpers to return Json consistently -------------- */

  private static Map<String, String> makeAppRecord(ApplicationSpecification appSpec) {
    ImmutableMap.Builder<String, String> builder = ImmutableMap.builder();
    builder.put("type", "App");
    builder.put("id", appSpec.getName());
    builder.put("name", appSpec.getName());
    if (appSpec.getDescription() != null) {
      builder.put("description", appSpec.getDescription());
    }
    return builder.build();
  }

  private static Map<String, String> makeProgramRecord (String appId, ProgramSpecification spec, Type type) {
    ImmutableMap.Builder<String, String> builder = ImmutableMap.builder();
    builder.put("type", type.prettyName());
    builder.put("app", appId);
    builder.put("id", spec.getName());
    builder.put("name", spec.getName());
    if (spec.getDescription() != null) {
      builder.put("description", spec.getDescription());
    }
    return builder.build();
  }
  /**
   * *DO NOT DOCUMENT THIS API*
   */
  @POST
  @Path("/unrecoverable/reset")
  public void resetReactor(HttpRequest request, HttpResponder responder) {
    try {
      if (!configuration.getBoolean(Constants.Dangerous.UNRECOVERABLE_RESET,
                                    Constants.Dangerous.DEFAULT_UNRECOVERABLE_RESET)) {
        responder.sendStatus(HttpResponseStatus.FORBIDDEN);
        return;
      }
      try {
        String account = getAuthenticatedAccountId(request);
        Preconditions.checkNotNull(account);
        final Id.Account accountId = Id.Account.from(account);

        // Check if any program is still running
        checkAnyRunning(new Predicate<Id.Program>() {
          @Override
          public boolean apply(Id.Program programId) {
            return programId.getAccountId().equals(accountId.getId());
          }
        }, Type.values());

        deleteMetrics(account);
        // delete all meta data
        store.removeAll(accountId);
        // delete queues and streams data
        queueAdmin.dropAll();
        streamAdmin.dropAll();

        LOG.info("Deleting all data for account '" + account + "'.");
        dataSetAccessor.dropAll(DataSetAccessor.Namespace.USER);
        // Can't truncate metric entity tables because they are cached in memory by anybody who touches the metric
        // tables, and truncating will cause metrics to get incorrectly mapped to other random metrics.
        Set<String> datasetsToKeep = Sets.newHashSet();
        for (MetricsScope scope : MetricsScope.values()) {
          datasetsToKeep.add(scope.name().toLowerCase() + "." +
                               configuration.get(MetricsConstants.ConfigKeys.ENTITY_TABLE_NAME,
                                                 MetricsConstants.DEFAULT_ENTITY_TABLE_NAME));
        }

        // Don't truncate log table too - we would like to retain logs across resets.
        datasetsToKeep.add(LoggingConfiguration.LOG_META_DATA_TABLE);

        // NOTE: there could be services running at the moment that rely on the system datasets to be available.
        dataSetAccessor.truncateAllExceptBlacklist(DataSetAccessor.Namespace.SYSTEM, datasetsToKeep);

        LOG.info("All data for account '" + account + "' deleted.");
        responder.sendStatus(HttpResponseStatus.OK);
      } catch (Throwable throwable) {
        LOG.warn(throwable.getMessage(), throwable);
        throw new Exception(String.format(UserMessages.getMessage(UserErrors.RESET_FAIL), throwable.getMessage()));
      }
    } catch (SecurityException e) {
      responder.sendStatus(HttpResponseStatus.UNAUTHORIZED);
    } catch (Throwable e) {
      LOG.error("Got exception:", e);
      responder.sendString(HttpResponseStatus.BAD_REQUEST, e.getMessage());
    }
  }
}<|MERGE_RESOLUTION|>--- conflicted
+++ resolved
@@ -16,7 +16,6 @@
 import com.continuuity.app.program.Type;
 import com.continuuity.app.runtime.ProgramController;
 import com.continuuity.app.runtime.ProgramRuntimeService;
-import com.continuuity.app.services.AppFabricServiceException;
 import com.continuuity.app.services.ArchiveId;
 import com.continuuity.app.services.ArchiveInfo;
 import com.continuuity.app.services.AuthToken;
@@ -363,15 +362,6 @@
                         @PathParam("runnable-type") final String runnableType,
                         @PathParam("runnable-id") final String runnableId) {
 
-<<<<<<< HEAD
-    LOG.trace("Status call from AppFabricHttpHandler for app {} : {} id {}", appId, runnableType, runnableId);
-
-    String accountId = getAuthenticatedAccountId(request);
-    Id.Program id = Id.Program.from(accountId, appId, runnableId);
-    Type type = RUNNABLE_TYPE_MAP.get(runnableType);
-
-=======
->>>>>>> 5174d8a4
     try {
       String accountId = getAuthenticatedAccountId(request);
       Id.Program id = Id.Program.from(accountId, appId, runnableId);
@@ -1143,14 +1133,6 @@
     runnableSpecification(request, responder, appId, Type.WORKFLOW, workflowId);
   }
 
-<<<<<<< HEAD
-    Type type = RUNNABLE_TYPE_MAP.get(runnableType);
-    if (type == null || type == Type.WEBAPP) {
-      responder.sendStatus(HttpResponseStatus.NOT_FOUND);
-      return;
-    }
-=======
->>>>>>> 5174d8a4
 
 
   private void runnableSpecification(HttpRequest request, HttpResponder responder,
@@ -1352,11 +1334,7 @@
       final Location appArchive = store.getApplicationArchiveLocation
         (Id.Application.from(id.getAccountId(), id.getApplicationId()));
       if (appArchive == null || !appArchive.exists()) {
-<<<<<<< HEAD
-        throw new AppFabricServiceException("Unable to locate the application.");
-=======
         throw new IOException("Unable to locate the application.");
->>>>>>> 5174d8a4
       }
 
       if (!promote(token, id, hostname)) {
